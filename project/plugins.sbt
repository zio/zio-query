addSbtPlugin("org.scala-js"                      % "sbt-scalajs"               % "1.1.0")
addSbtPlugin("org.portable-scala"                % "sbt-scalajs-crossproject"  % "1.0.0")
addSbtPlugin("org.scalameta"                     % "sbt-scalafmt"              % "2.4.0")
addSbtPlugin("pl.project13.scala"                % "sbt-jmh"                   % "0.3.7")
addSbtPlugin("com.eed3si9n"                      % "sbt-buildinfo"             % "0.9.0")
addSbtPlugin("org.scoverage"                     % "sbt-scoverage"             % "1.6.1")
<<<<<<< HEAD
addSbtPlugin("org.scalameta"                     % "sbt-mdoc"                  % "2.2.2")
addSbtPlugin("ch.epfl.scala"                     % "sbt-bloop"                 % "1.4.3")
=======
addSbtPlugin("org.scalameta"                     % "sbt-mdoc"                  % "2.2.3")
addSbtPlugin("ch.epfl.scala"                     % "sbt-bloop"                 % "1.4.2")
>>>>>>> d7c3b813
addSbtPlugin("com.eed3si9n"                      % "sbt-unidoc"                % "0.4.3")
addSbtPlugin("com.geirsson"                      % "sbt-ci-release"            % "1.5.3")
addSbtPlugin("com.github.cb372"                  % "sbt-explicit-dependencies" % "0.2.13")
addSbtPlugin("com.thoughtworks.sbt-api-mappings" % "sbt-api-mappings"          % "3.0.0")
addSbtPlugin("ch.epfl.lamp"                      % "sbt-dotty"                 % "0.4.1")
addSbtPlugin("ch.epfl.scala"                     % "sbt-scalafix"              % "0.9.17")<|MERGE_RESOLUTION|>--- conflicted
+++ resolved
@@ -4,13 +4,8 @@
 addSbtPlugin("pl.project13.scala"                % "sbt-jmh"                   % "0.3.7")
 addSbtPlugin("com.eed3si9n"                      % "sbt-buildinfo"             % "0.9.0")
 addSbtPlugin("org.scoverage"                     % "sbt-scoverage"             % "1.6.1")
-<<<<<<< HEAD
-addSbtPlugin("org.scalameta"                     % "sbt-mdoc"                  % "2.2.2")
+addSbtPlugin("org.scalameta"                     % "sbt-mdoc"                  % "2.2.3")
 addSbtPlugin("ch.epfl.scala"                     % "sbt-bloop"                 % "1.4.3")
-=======
-addSbtPlugin("org.scalameta"                     % "sbt-mdoc"                  % "2.2.3")
-addSbtPlugin("ch.epfl.scala"                     % "sbt-bloop"                 % "1.4.2")
->>>>>>> d7c3b813
 addSbtPlugin("com.eed3si9n"                      % "sbt-unidoc"                % "0.4.3")
 addSbtPlugin("com.geirsson"                      % "sbt-ci-release"            % "1.5.3")
 addSbtPlugin("com.github.cb372"                  % "sbt-explicit-dependencies" % "0.2.13")
