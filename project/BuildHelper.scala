--- conflicted
+++ resolved
@@ -10,12 +10,6 @@
 
 object BuildHelper {
 
-<<<<<<< HEAD
-  private val Scala211 = "2.11.12"
-  private val Scala212 = "2.12.13"
-  private val Scala213 = "2.13.6"
-  val DottyVersion     = "3.0.0"
-=======
   private val versions: Map[String, String] = {
     import org.snakeyaml.engine.v2.api.{ Load, LoadSettings }
 
@@ -32,7 +26,6 @@
   val Scala212: String   = versions("2.12")
   val Scala213: String   = versions("2.13")
   val ScalaDotty: String = versions("3.0")
->>>>>>> dcfa3cd1
 
   def buildInfoSettings(packageName: String) =
     Seq(
