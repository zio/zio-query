--- conflicted
+++ resolved
@@ -48,11 +48,7 @@
       fail-fast: false
       matrix:
         java: ['adopt@1.8', 'adopt@1.11']
-<<<<<<< HEAD
-        scala: ['2.11.12', '2.12.14', '2.13.5', '3.0.0']
-=======
         scala: ['2.11.12', '2.12.13', '2.13.5', '3.0.1']
->>>>>>> ffd4366c
     steps:
       - name: Checkout current branch
         uses: actions/checkout@v2.3.4
