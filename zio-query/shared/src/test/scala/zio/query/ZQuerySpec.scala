package zio.query

import zio._
import zio.query.QueryAspect._
import zio.test.Assertion._
import zio.test.TestAspect.{after, nonFlaky, silent}
import zio.test._
import zio.test.{TestClock, TestConsole, TestEnvironment}

object ZQuerySpec extends ZIOBaseSpec {

  override def spec: Spec[TestEnvironment, Any] =
    suite("ZQuerySpec")(
      test("N + 1 selects problem") {
        for {
          _   <- getAllUserNames.run
          log <- TestConsole.output
        } yield assert(log)(hasSize(equalTo(2)))
      },
      test("mapError does not prevent batching") {
        implicit val canFail = zio.CanFail
        val a                = getUserNameById(1).zip(getUserNameById(2)).mapError(identity)
        val b                = getUserNameById(3).zip(getUserNameById(4)).mapError(identity)
        for {
          _   <- ZQuery.collectAllPar(List(a, b)).run
          log <- TestConsole.output
        } yield assert(log)(hasSize(equalTo(2)))
      },
      test("failure to complete request is query failure") {
        for {
          result <- getUserNameById(27).run.exit
        } yield assert(result)(dies(equalTo(QueryFailure(UserRequestDataSource, GetNameById(27)))))
      },
      test("query failure is correctly reported") {
        val failure = QueryFailure(UserRequestDataSource, GetNameById(27))
        assert(failure.getMessage)(
          equalTo("Data source UserRequestDataSource did not complete request GetNameById(27).")
        )
      },
      test("timed does not prevent batching") {
        val a = getUserNameById(1).zip(getUserNameById(2)).timed
        val b = getUserNameById(3).zip(getUserNameById(4))
        for {
          _   <- ZQuery.collectAllPar(List(a, b)).run
          log <- TestConsole.output
        } yield assert(log)(hasSize(equalTo(2)))
      },
      test("optional converts a query to one that returns its value optionally") {
        for {
          result <- getUserNameById(27).map(identity).optional.run
        } yield assert(result)(isNone)
      },
      suite("zip")(
        test("arbitrary effects are executed in order") {
          for {
            ref    <- Ref.make(List.empty[Int])
            query1  = ZQuery.fromZIO(ref.update(1 :: _))
            query2  = ZQuery.fromZIO(ref.update(2 :: _))
            _      <- (query1 *> query2).run
            result <- ref.get
          } yield assert(result)(equalTo(List(2, 1)))
        } @@ nonFlaky,
        test("requests are executed in order") {
          val query = Cache.put(0, 1) *> Cache.getAll <* Cache.put(1, -1)
          assertZIO(query.run)(equalTo(Map(0 -> 1)))
        } @@ after(Cache.clear) @@ nonFlaky,
        test("requests are pipelined") {
          val query = Cache.put(0, 1) *> Cache.getAll <* Cache.put(1, -1)
          assertZIO(query.run *> Cache.log)(hasSize(equalTo(1)))
        } @@ after(Cache.clear) @@ nonFlaky,
        test("intervening flatMap prevents pipelining") {
          val query = Cache.put(0, 1).flatMap(ZQuery.succeed(_)) *> Cache.getAll <* Cache.put(1, -1)
          assertZIO(query.run *> Cache.log)(hasSize(equalTo(2)))
        } @@ after(Cache.clear) @@ nonFlaky,
        test("trailing flatMap does not prevent pipelining") {
          val query = Cache.put(0, 1) *> Cache.getAll <* Cache.put(1, -1).flatMap(ZQuery.succeed(_))
          assertZIO(query.run *> Cache.log)(hasSize(equalTo(1)))
        } @@ after(Cache.clear) @@ nonFlaky,
        test("short circuits on failure") {
          for {
            ref    <- Ref.make(true)
            query   = ZQuery.fail("fail") *> ZQuery.fromZIO(ref.set(false))
            _      <- query.run.ignore
            result <- ref.get
          } yield assert(result)(isTrue)
        } @@ nonFlaky,
        test("does not deduplicate uncached requests") {
          val query = Cache.getAll *> Cache.put(0, 1) *> Cache.getAll
          assertZIO(query.uncached.run)(equalTo(Map(0 -> 1)))
        } @@ nonFlaky
      ).provideCustom(Cache.live),
      suite("zipBatched")(
        test("queries to multiple data sources can be executed in parallel") {
          for {
            promise <- Promise.make[Nothing, Unit]
            _       <- (neverQuery.zipBatched(succeedQuery(promise))).run.fork
            _       <- promise.await
          } yield assertCompletes
        },
        test("arbitrary effects are executed in order") {
          for {
            ref    <- Ref.make(List.empty[Int])
            query1  = ZQuery.fromZIO(ref.update(1 :: _))
            query2  = ZQuery.fromZIO(ref.update(2 :: _))
            _      <- (query1.zipBatchedRight(query2)).run
            result <- ref.get
          } yield assert(result)(equalTo(List(2, 1)))
        } @@ nonFlaky
      ),
      suite("zipPar")(
        test("queries to multiple data sources can be executed in parallel") {
          for {
            promise <- Promise.make[Nothing, Unit]
            _       <- (neverQuery <&> succeedQuery(promise)).run.fork
            _       <- promise.await
          } yield assertCompletes
        },
        test("arbitrary effects can be executed in parallel") {
          for {
            promise <- Promise.make[Nothing, Unit]
            _       <- (ZQuery.never <&> ZQuery.fromZIO(promise.succeed(()))).run.fork
            _       <- promise.await
          } yield assertCompletes
        },
        test("does not prevent batching") {
          for {
            _   <- ZQuery.collectAllPar(List.fill(100)(getAllUserNames)).run
            log <- TestConsole.output
          } yield assert(log)(hasSize(equalTo(2)))
        } @@ nonFlaky
      ),
      test("stack safety") {
        val effect = (0 to 100000)
          .map(ZQuery.succeed(_))
          .foldLeft(ZQuery.succeed(0)) { (query1, query2) =>
            for {
              acc <- query1
              i   <- query2
            } yield acc + i
          }
          .run
        assertZIO(effect)(equalTo(705082704))
      },
      test("data sources can be raced") {
        for {
          promise <- Promise.make[Nothing, Unit]
          _       <- raceQuery(promise).run
          _       <- promise.await
        } yield assertCompletes
      },
      test("max batch size") {
        val query = getAllUserNames @@ maxBatchSize(3)
        for {
          result <- query.run
          log    <- TestConsole.output
        } yield assert(result)(hasSameElements(userNames.values)) &&
          assert(log)(hasSize(equalTo(10)))
      },
      test("multiple data sources do not prevent batching") {
        for {
          _   <- ZQuery.collectAllPar(List(getFoo, getBar)).run
          log <- TestConsole.output
        } yield assert(log)(hasSize(equalTo(2)))
      },
      test("efficiency of large queries") {
        val query = for {
          users <- ZQuery.fromZIO(
                     ZIO.succeed(
                       List.tabulate(Sources.totalCount)(id => User(id, "user name", id, id))
                     )
                   )
          richUsers <- ZQuery.foreachPar(users) { user =>
                         Sources
                           .getPayment(user.paymentId)
                           .zip(Sources.getAddress(user.addressId))
                           .map { case (payment, address) =>
                             (user, payment, address)
                           }
                       }
        } yield richUsers.size
        assertZIO(query.run)(equalTo(Sources.totalCount))
      },
      test("data sources can return additional results") {
        val getSome = ZQuery.foreachPar(List(3, 4))(get).map(_.toSet)
        val query   = getAll *> getSome
        for {
          result <- query.run
          output <- TestConsole.output
        } yield assert(result)(equalTo(Set("c", "d"))) &&
          assert(output)(equalTo(Vector("getAll called\n")))
      },
      test("requests can be removed from the cache") {
        for {
          cache <- zio.query.Cache.empty
          query = for {
                    _ <- getUserNameById(1)
                    _ <- ZQuery.fromZIO(cache.remove(GetNameById(1)))
                    _ <- getUserNameById(1)
                  } yield ()
          _   <- query.runCache(cache)
          log <- TestConsole.output
        } yield assert(log)(hasSize(equalTo(2)))
      },
      suite("timeout")(
        test("times out a query that does not complete") {
          for {
            fiber <- ZQuery.never.timeout(1.second).run.fork
            _     <- TestClock.adjust(1.second)
            _     <- fiber.join
          } yield assertCompletes
        },
        test("prevents subsequent requests to data sources from being executed") {
          for {
            fiber <- (ZQuery.fromZIO(ZIO.sleep(2.seconds)) *> neverQuery).timeout(1.second).run.fork
            _     <- TestClock.adjust(2.second)
            _     <- fiber.join
          } yield assertCompletes
        }
      ),
      test("regional caching should work with parallelism") {
        val left = for {
          _ <- getUserNameById(1)
          _ <- ZQuery.fromZIO(ZIO.sleep(1000.milliseconds))
          _ <- getUserNameById(1)
        } yield ()
        val right = for {
          _ <- getUserNameById(2)
          _ <- ZQuery.fromZIO(ZIO.sleep(500.milliseconds))
        } yield ()
        val query = left.uncached.zipPar(right.cached)
        for {
          fiber <- query.run.fork
          _     <- TestClock.adjust(500.milliseconds)
          _     <- TestClock.adjust(1000.milliseconds)
          _     <- fiber.join
          log   <- TestConsole.output
        } yield assert(log)(hasSize(equalTo(2))) &&
          assert(log)(hasAt(0)(containsString("GetNameById(1)"))) &&
          assert(log)(hasAt(0)(containsString("GetNameById(2)"))) &&
          assert(log)(hasAt(1)(containsString("GetNameById(1)")))
      } @@ nonFlaky,
      suite("race")(
        test("race with never") {
          val query = ZQuery.never.race(ZQuery.succeed(()))
          assertZIO(query.run)(anything)
        },
        test("interruption of loser") {
          for {
            promise1 <- Promise.make[Nothing, Unit]
            promise2 <- Promise.make[Nothing, Unit]
            left      = ZQuery.fromZIO((promise1.succeed(()) *> ZIO.never).onInterrupt(promise2.succeed(())))
            right     = ZQuery.fromZIO(promise1.await)
            _        <- left.race(right).run
            _        <- promise2.await
          } yield assertCompletes
        }
      ) @@ nonFlaky,
      suite("around data source aspect")(
        test("wraps data source with before and after effects that are evaluated accordingly") {
          for {
            beforeRef <- Ref.make(0)
            before     = beforeRef.set(1) *> beforeRef.get

            afterRef    <- Ref.make(0)
            after        = (v: Int) => afterRef.set(v * 2)
            aspect       = QueryAspect.aroundDataSource(Described(before, "before effect"))(Described(after, "after effect"))
            query        = getUserNameById(1) @@ aspect
            _           <- query.run
            isBeforeRan <- beforeRef.get
            isAfterRan  <- afterRef.get
          } yield assert(isBeforeRan)(equalTo(1)) && assert(isAfterRan)(equalTo(2))
        }
      ) @@ nonFlaky,
<<<<<<< HEAD
      test("acquireReleaseWith") {
        def query(n: Int): ZQuery[Cache, Nothing, Unit] =
          if (n == 0) ZQuery.unit
          else ZQuery.fromZIO(Random.nextInt).flatMap(Cache.get(_).flatMap(_ => query(n - 1)))
        for {
          ref    <- Ref.make(0)
          acquire = ref.update(_ + 1)
          release = ref.update(_ - 1)
          fiber <- ZQuery
                     .acquireReleaseWith(acquire)(_ => release)(_ => query(100))
                     .run
                     .fork
          _     <- fiber.interrupt
          value <- ref.get
        } yield assertTrue(value == 0)
      }.provideLayer(Cache.live) @@ nonFlaky
=======
      test("service methods works with multiple services") {
        def getFoo: ZQuery[Int with String, Nothing, Unit] =
          ZQuery.serviceWithQuery[Int](_ => ZQuery.service[String].as(()))

        def getBar: ZQuery[Int with String, Nothing, Unit] =
          ZQuery.serviceWithZIO[String](_ => ZIO.service[String].unit)

        assertCompletes
      }
>>>>>>> c5ce857a
    ) @@ silent

  val userIds: List[Int]          = (1 to 26).toList
  val userNames: Map[Int, String] = userIds.zip(('a' to 'z').map(_.toString)).toMap

  sealed trait UserRequest[+A] extends Request[Nothing, A]

  case object GetAllIds                 extends UserRequest[List[Int]]
  final case class GetNameById(id: Int) extends UserRequest[String]

  val UserRequestDataSource: DataSource[Any, UserRequest[Any]] =
    DataSource.Batched.make[Any, UserRequest[Any]]("UserRequestDataSource") { requests =>
      ZIO.when(requests.toSet.size != requests.size)(ZIO.dieMessage("Duplicate requests)")) *>
        Console.printLine(requests.toString).orDie *>
        ZIO.succeed {
          requests.foldLeft(CompletedRequestMap.empty) {
            case (completedRequests, GetAllIds) => completedRequests.insert(GetAllIds)(Right(userIds))
            case (completedRequests, GetNameById(id)) =>
              userNames.get(id).fold(completedRequests)(name => completedRequests.insert(GetNameById(id))(Right(name)))
          }
        }
    }

  val getAllUserIds: ZQuery[Any, Nothing, List[Int]] =
    ZQuery.fromRequest(GetAllIds)(UserRequestDataSource)

  def getUserNameById(id: Int): ZQuery[Any, Nothing, String] =
    ZQuery.fromRequest(GetNameById(id))(UserRequestDataSource)

  val getAllUserNames: ZQuery[Any, Nothing, List[String]] =
    for {
      userIds   <- getAllUserIds
      userNames <- ZQuery.foreachPar(userIds)(getUserNameById)
    } yield userNames

  case object GetFoo extends Request[Nothing, String]
  val getFoo: ZQuery[Any, Nothing, String] = ZQuery.fromRequest(GetFoo)(
    DataSource.fromFunctionZIO("foo")(_ => Console.printLine("Running foo query") *> ZIO.succeed("foo"))
  )

  case object GetBar extends Request[Nothing, String]
  val getBar: ZQuery[Any, Nothing, String] = ZQuery.fromRequest(GetBar)(
    DataSource.fromFunctionZIO("bar")(_ => Console.printLine("Running bar query") *> ZIO.succeed("bar"))
  )

  case object NeverRequest extends Request[Nothing, Nothing]

  val neverQuery: ZQuery[Any, Nothing, Nothing] =
    ZQuery.fromRequest(NeverRequest)(DataSource.never)

  final case class SucceedRequest(promise: Promise[Nothing, Unit]) extends Request[Nothing, Unit]

  val succeedDataSource: DataSource[Any, SucceedRequest] =
    DataSource.fromFunctionZIO("succeed") { case SucceedRequest(promise) =>
      promise.succeed(()).unit
    }

  def succeedQuery(promise: Promise[Nothing, Unit]): ZQuery[Any, Nothing, Unit] =
    ZQuery.fromRequest(SucceedRequest(promise))(succeedDataSource)

  val raceDataSource: DataSource[Any, SucceedRequest] =
    DataSource.never.race(succeedDataSource)

  def raceQuery(promise: Promise[Nothing, Unit]): ZQuery[Any, Nothing, Unit] =
    ZQuery.fromRequest(SucceedRequest(promise))(raceDataSource)

  sealed trait CacheRequest[+A] extends Request[Nothing, A]

  final case class Get(key: Int)             extends CacheRequest[Option[Int]]
  case object GetAll                         extends CacheRequest[Map[Int, Int]]
  final case class Put(key: Int, value: Int) extends CacheRequest[Unit]

  type Cache = Cache.Service

  object Cache {

    trait Service extends DataSource[Any, CacheRequest[Any]] {
      val clear: ZIO[Any, Nothing, Unit]
      val log: ZIO[Any, Nothing, List[List[Set[CacheRequest[Any]]]]]
    }

    val live: ZLayer[Any, Nothing, Cache] =
      ZLayer.fromZIO {
        for {
          cache <- Ref.make(Map.empty[Int, Int])
          ref   <- Ref.make[List[List[Set[CacheRequest[Any]]]]](Nil)
        } yield new Service {
          val clear: ZIO[Any, Nothing, Unit] =
            cache.set(Map.empty) *> ref.set(List.empty)
          val log: ZIO[Any, Nothing, List[List[Set[CacheRequest[Any]]]]] =
            ref.get
          val identifier: String =
            "CacheDataSource"
          def runAll(requests: Chunk[Chunk[CacheRequest[Any]]])(implicit
            trace: Trace
          ): ZIO[Any, Nothing, CompletedRequestMap] =
            ref.update(requests.map(_.toSet).toList :: _) *>
              ZIO
                .foreach(requests) { requests =>
                  ZIO
                    .foreachPar(requests) {
                      case Get(key)        => cache.get.map(_.get(key))
                      case GetAll          => cache.get
                      case Put(key, value) => cache.update(_ + (key -> value))
                    }
                    .map(requests.zip(_).foldLeft(CompletedRequestMap.empty) { case (map, (k, v)) =>
                      map.insert(k)(Right(v))
                    })
                }
                .map(_.foldLeft(CompletedRequestMap.empty)(_ ++ _))
        }
      }

    def get(key: Int): ZQuery[Cache, Nothing, Option[Int]] =
      for {
        cache <- ZQuery.environment[Cache].map(_.get)
        value <- ZQuery.fromRequest(Get(key))(cache)
      } yield value

    val getAll: ZQuery[Cache, Nothing, Map[Int, Int]] =
      for {
        cache <- ZQuery.environment[Cache].map(_.get)
        value <- ZQuery.fromRequest(GetAll)(cache)
      } yield value

    def put(key: Int, value: Int): ZQuery[Cache, Nothing, Unit] =
      for {
        cache <- ZQuery.environment[Cache].map(_.get)
        value <- ZQuery.fromRequest(Put(key, value))(cache)
      } yield value

    val clear: ZIO[Cache, Nothing, Unit] =
      ZIO.serviceWithZIO(_.clear)

    val log: ZIO[Cache, Nothing, List[List[Set[CacheRequest[Any]]]]] =
      ZIO.serviceWithZIO(_.log)
  }

  case class Bearer(value: String)

  case class User(id: Int, name: String, addressId: Int, paymentId: Int)
  case class Address(id: Int, street: String)
  case class Payment(id: Int, name: String)

  object Sources {

    val totalCount = 15000

    val paymentData: Map[Int, Payment] = List.tabulate(totalCount)(i => i -> Payment(i, "payment name")).toMap
    case class GetPayment(id: Int) extends Request[Nothing, Payment]
    val paymentSource: DataSource[Any, GetPayment] =
      DataSource.fromFunctionBatchedOptionZIO("PaymentSource") { (requests: Chunk[GetPayment]) =>
        ZIO.succeed(requests.map(req => paymentData.get(req.id)))
      }

    def getPayment(id: Int): UQuery[Payment] =
      ZQuery.fromRequest(GetPayment(id))(paymentSource)

    val addressData: Map[Int, Address] = List.tabulate(totalCount)(i => i -> Address(i, "street")).toMap
    case class GetAddress(id: Int) extends Request[Nothing, Address]
    val addressSource: DataSource[Any, GetAddress] =
      DataSource.fromFunctionBatchedOptionZIO("AddressSource") { (requests: Chunk[GetAddress]) =>
        ZIO.succeed(requests.map(req => addressData.get(req.id)))
      }

    def getAddress(id: Int): UQuery[Address] =
      ZQuery.fromRequest(GetAddress(id))(addressSource)
  }

  val testData: Map[Int, String] = Map(
    1 -> "a",
    2 -> "b",
    3 -> "c",
    4 -> "d"
  )

  def backendGetAll: ZIO[Any, Nothing, Map[Int, String]] =
    for {
      _ <- Console.printLine("getAll called").orDie
    } yield testData

  def backendGetSome(ids: Chunk[Int]): ZIO[Any, Nothing, Map[Int, String]] =
    for {
      _ <- Console.printLine(s"getSome ${ids.mkString(", ")} called").orDie
    } yield ids.flatMap { id =>
      testData.get(id).map(v => id -> v)
    }.toMap

  sealed trait DataSourceErrors
  case class NotFound(id: Int) extends DataSourceErrors

  sealed trait Req[+A] extends Request[DataSourceErrors, A]
  object Req {
    case object GetAll            extends Req[Map[Int, String]]
    final case class Get(id: Int) extends Req[String]
  }

  val ds: DataSource.Batched[Any, Req[_]] = new DataSource.Batched[Any, Req[_]] {
    override def run(
      requests: Chunk[Req[_]]
    )(implicit trace: Trace): ZIO[Any, Nothing, CompletedRequestMap] = {
      val (all, oneByOne) = requests.partition {
        case Req.GetAll => true
        case Req.Get(_) => false
      }

      if (all.nonEmpty) {
        backendGetAll.map { allItems =>
          allItems
            .foldLeft(CompletedRequestMap.empty) { case (result, (id, value)) =>
              result.insert(Req.Get(id))(Right(value))
            }
            .insert(Req.GetAll)(Right(allItems))
        }
      } else {
        for {
          items <- backendGetSome(oneByOne.flatMap {
                     case Req.GetAll  => Chunk.empty
                     case Req.Get(id) => Chunk(id)
                   })
        } yield oneByOne.foldLeft(CompletedRequestMap.empty) {
          case (result, Req.GetAll) => result
          case (result, req @ Req.Get(id)) =>
            items.get(id) match {
              case Some(value) => result.insert(req)(Right(value))
              case None        => result.insert(req)(Left(NotFound(id)))
            }
        }
      }
    }

    override val identifier: String = "test"
  }

  def getAll: ZQuery[Any, DataSourceErrors, Map[Int, String]] =
    ZQuery.fromRequest(Req.GetAll)(ds)
  def get(id: Int): ZQuery[Any, DataSourceErrors, String] =
    ZQuery.fromRequest(Req.Get(id))(ds)
}<|MERGE_RESOLUTION|>--- conflicted
+++ resolved
@@ -271,7 +271,15 @@
           } yield assert(isBeforeRan)(equalTo(1)) && assert(isAfterRan)(equalTo(2))
         }
       ) @@ nonFlaky,
-<<<<<<< HEAD
+      test("service methods works with multiple services") {
+        def getFoo: ZQuery[Int with String, Nothing, Unit] =
+          ZQuery.serviceWithQuery[Int](_ => ZQuery.service[String].as(()))
+
+        def getBar: ZQuery[Int with String, Nothing, Unit] =
+          ZQuery.serviceWithZIO[String](_ => ZIO.service[String].unit)
+
+        assertCompletes
+      },
       test("acquireReleaseWith") {
         def query(n: Int): ZQuery[Cache, Nothing, Unit] =
           if (n == 0) ZQuery.unit
@@ -288,17 +296,6 @@
           value <- ref.get
         } yield assertTrue(value == 0)
       }.provideLayer(Cache.live) @@ nonFlaky
-=======
-      test("service methods works with multiple services") {
-        def getFoo: ZQuery[Int with String, Nothing, Unit] =
-          ZQuery.serviceWithQuery[Int](_ => ZQuery.service[String].as(()))
-
-        def getBar: ZQuery[Int with String, Nothing, Unit] =
-          ZQuery.serviceWithZIO[String](_ => ZIO.service[String].unit)
-
-        assertCompletes
-      }
->>>>>>> c5ce857a
     ) @@ silent
 
   val userIds: List[Int]          = (1 to 26).toList
