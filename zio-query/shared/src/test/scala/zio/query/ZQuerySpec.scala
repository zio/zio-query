package zio.query

import zio.console.Console
import zio.query.DataSourceAspect._
import zio.test.Assertion._
import zio.test.TestAspect.{ after, nonFlaky, silent }
import zio.test._
import zio.test.environment.{ TestConsole, TestEnvironment }
import zio.{ console, Chunk, Has, Promise, Ref, ZIO, ZLayer }

object ZQuerySpec extends ZIOBaseSpec {

  override def spec: ZSpec[TestEnvironment, Any] =
    suite("ZQuerySpec")(
      testM("N + 1 selects problem") {
        for {
          _   <- getAllUserNames.run
          log <- TestConsole.output
        } yield assert(log)(hasSize(equalTo(2)))
      },
      testM("mapError does not prevent batching") {
        import zio.CanFail.canFail
        val a = getUserNameById(1).zip(getUserNameById(2)).mapError(identity)
        val b = getUserNameById(3).zip(getUserNameById(4)).mapError(identity)
        for {
          _   <- ZQuery.collectAllPar(List(a, b)).run
          log <- TestConsole.output
        } yield assert(log)(hasSize(equalTo(2)))
      },
      testM("failure to complete request is query failure") {
        for {
          result <- getUserNameById(27).run.run
        } yield assert(result)(dies(equalTo(QueryFailure(UserRequestDataSource, GetNameById(27)))))
      },
      test("query failure is correctly reported") {
        val failure = QueryFailure(UserRequestDataSource, GetNameById(27))
        assert(failure.getMessage)(
          equalTo("Data source UserRequestDataSource did not complete request GetNameById(27).")
        )
      },
      testM("timed does not prevent batching") {
        val a = getUserNameById(1).zip(getUserNameById(2)).timed
        val b = getUserNameById(3).zip(getUserNameById(4))
        for {
          _   <- ZQuery.collectAllPar(List(a, b)).run
          log <- TestConsole.output
        } yield assert(log)(hasSize(equalTo(2)))
      },
      testM("optional converts a query to one that returns its value optionally") {
        for {
          result <- getUserNameById(27).map(identity).optional.run
        } yield assert(result)(isNone)
      },
      testM("queries to multiple data sources can be executed in parallel") {
        for {
          promise <- Promise.make[Nothing, Unit]
          _       <- (neverQuery <&> succeedQuery(promise)).run.fork
          _       <- promise.await
        } yield assertCompletes
      },
      testM("arbitrary effects can be executed in parallel") {
        for {
          promise <- Promise.make[Nothing, Unit]
          _       <- (ZQuery.never <&> ZQuery.fromEffect(promise.succeed(()))).run.fork
          _       <- promise.await
        } yield assertCompletes
      },
      testM("zipPar does not prevent batching") {
        for {
          _   <- ZQuery.collectAllPar(List.fill(100)(getAllUserNames)).run
          log <- TestConsole.output
        } yield assert(log)(hasSize(equalTo(2)))
      } @@ nonFlaky,
      suite("zipPar")(
        testM("arbitrary effects are executed in order") {
          for {
            ref    <- Ref.make(List.empty[Int])
            query1 = ZQuery.fromEffect(ref.update(1 :: _))
            query2 = ZQuery.fromEffect(ref.update(2 :: _))
            _      <- (query1 *> query2).run
            result <- ref.get
          } yield assert(result)(equalTo(List(2, 1)))
        } @@ nonFlaky,
        testM("requests are executed in order") {
          val query = Cache.put(0, 1) *> Cache.getAll <* Cache.put(1, -1)
          assertM(query.run)(equalTo(Map(0 -> 1)))
        } @@ after(Cache.clear) @@ nonFlaky,
        testM("requests are pipelined") {
          val query = Cache.put(0, 1) *> Cache.getAll <* Cache.put(1, -1)
          assertM(query.run *> Cache.log)(hasSize(equalTo(1)))
        } @@ after(Cache.clear) @@ nonFlaky,
        testM("intervening flatMap prevents pipelining") {
          val query = Cache.put(0, 1).flatMap(ZQuery.succeed(_)) *> Cache.getAll <* Cache.put(1, -1)
          assertM(query.run *> Cache.log)(hasSize(equalTo(2)))
        } @@ after(Cache.clear) @@ nonFlaky,
        testM("trailing flatMap does not prevent pipelining") {
          val query = Cache.put(0, 1) *> Cache.getAll <* Cache.put(1, -1).flatMap(ZQuery.succeed(_))
          assertM(query.run *> Cache.log)(hasSize(equalTo(1)))
        } @@ after(Cache.clear) @@ nonFlaky,
        testM("short circuits on failure") {
          for {
            ref    <- Ref.make(true)
            query  = ZQuery.fail("fail") *> ZQuery.fromEffect(ref.set(false))
            _      <- query.run.ignore
            result <- ref.get
          } yield assert(result)(isTrue)
        } @@ nonFlaky,
        testM("does not deduplicate uncached requests") {
          val query = Cache.getAll *> Cache.put(0, 1) *> Cache.getAll
          assertM(query.run)(equalTo(Map(0 -> 1)))
        } @@ nonFlaky
      ).provideCustomLayer(Cache.live),
      testM("stack safety") {
        val effect = (0 to 100000)
          .map(ZQuery.succeed(_))
          .foldLeft(ZQuery.succeed(0)) { (query1, query2) =>
            for {
              acc <- query1
              i   <- query2
            } yield acc + i
          }
          .run
        assertM(effect)(equalTo(705082704))
      } @@ TestAspect.ignore,
<<<<<<< HEAD
      testM("max batch size") {
        val query = getAllUserNames @@ maxBatchSize(3)
        for {
          result <- query.run
          log    <- TestConsole.output
        } yield assert(result)(hasSameElements(userNames.values)) &&
          assert(log)(hasSize(equalTo(10)))
=======
      testM("data sources can be raced") {
        for {
          promise <- Promise.make[Nothing, Unit]
          _       <- raceQuery(promise).run
          _       <- promise.await
        } yield assertCompletes
>>>>>>> 3355cc11
      }
    ) @@ silent

  val userIds: List[Int]          = (1 to 26).toList
  val userNames: Map[Int, String] = userIds.zip(('a' to 'z').map(_.toString)).toMap

  sealed trait UserRequest[+A] extends Request[Nothing, A]

  case object GetAllIds                 extends UserRequest[List[Int]]
  final case class GetNameById(id: Int) extends UserRequest[String]

  val UserRequestDataSource: DataSource[Console, UserRequest[Any]] =
    DataSource.Batched.make[Console, UserRequest[Any]]("UserRequestDataSource") { requests =>
      ZIO.when(requests.toSet.size != requests.size)(ZIO.dieMessage("Duplicate requests)")) *>
        console.putStrLn("Running query") *>
        ZIO.succeed {
          requests.foldLeft(CompletedRequestMap.empty) {
            case (completedRequests, GetAllIds) => completedRequests.insert(GetAllIds)(Right(userIds))
            case (completedRequests, GetNameById(id)) =>
              userNames.get(id).fold(completedRequests)(name => completedRequests.insert(GetNameById(id))(Right(name)))
          }
        }
    }

  val getAllUserIds: ZQuery[Console, Nothing, List[Int]] =
    ZQuery.fromRequest(GetAllIds)(UserRequestDataSource)

  def getUserNameById(id: Int): ZQuery[Console, Nothing, String] =
    ZQuery.fromRequest(GetNameById(id))(UserRequestDataSource)

  val getAllUserNames: ZQuery[Console, Nothing, List[String]] =
    for {
      userIds   <- getAllUserIds
      userNames <- ZQuery.foreachPar(userIds)(getUserNameById)
    } yield userNames

  case object NeverRequest extends Request[Nothing, Nothing]

  val neverQuery: ZQuery[Any, Nothing, Nothing] =
    ZQuery.fromRequest(NeverRequest)(DataSource.never)

  final case class SucceedRequest(promise: Promise[Nothing, Unit]) extends Request[Nothing, Unit]

  val succeedDataSource: DataSource[Any, SucceedRequest] =
    DataSource.fromFunctionM("succeed") {
      case SucceedRequest(promise) => promise.succeed(()).unit
    }

  def succeedQuery(promise: Promise[Nothing, Unit]): ZQuery[Any, Nothing, Unit] =
    ZQuery.fromRequest(SucceedRequest(promise))(succeedDataSource)

  val raceDataSource: DataSource[Any, SucceedRequest] =
    DataSource.never.race(succeedDataSource)

  def raceQuery(promise: Promise[Nothing, Unit]): ZQuery[Any, Nothing, Unit] =
    ZQuery.fromRequest(SucceedRequest(promise))(raceDataSource)

  sealed trait CacheRequest[+A] extends Request[Nothing, A]

  final case class Get(key: Int)             extends CacheRequest[Option[Int]]
  case object GetAll                         extends CacheRequest[Map[Int, Int]]
  final case class Put(key: Int, value: Int) extends CacheRequest[Unit]

  type Cache = Has[Cache.Service]

  object Cache {

    trait Service extends DataSource[Any, CacheRequest[Any]] {
      val clear: ZIO[Any, Nothing, Unit]
      val log: ZIO[Any, Nothing, List[List[Set[CacheRequest[Any]]]]]
    }

    val live: ZLayer[Any, Nothing, Cache] =
      ZLayer.fromEffect {
        for {
          cache <- Ref.make(Map.empty[Int, Int])
          ref   <- Ref.make[List[List[Set[CacheRequest[Any]]]]](Nil)
        } yield new Service {
          val clear: ZIO[Any, Nothing, Unit] =
            cache.set(Map.empty) *> ref.set(List.empty)
          val log: ZIO[Any, Nothing, List[List[Set[CacheRequest[Any]]]]] =
            ref.get
          val identifier: String =
            "CacheDataSource"
          def runAll(requests: Chunk[Chunk[CacheRequest[Any]]]): ZIO[Any, Nothing, CompletedRequestMap] =
            ref.update(requests.map(_.toSet).toList :: _) *>
              ZIO
                .foreach(requests) { requests =>
                  ZIO
                    .foreachPar(requests) {
                      case Get(key)        => cache.get.map(_.get(key))
                      case GetAll          => cache.get
                      case Put(key, value) => cache.update(_ + (key -> value))
                    }
                    .map(requests.zip(_).foldLeft(CompletedRequestMap.empty) {
                      case (map, (k, v)) => map.insert(k)(Right(v))
                    })
                }
                .map(_.foldLeft(CompletedRequestMap.empty)(_ ++ _))
        }
      }

    def get(key: Int): ZQuery[Cache, Nothing, Option[Int]] =
      for {
        cache <- ZQuery.environment[Cache].map(_.get)
        value <- ZQuery.fromRequestUncached(Get(key))(cache)
      } yield value

    val getAll: ZQuery[Cache, Nothing, Map[Int, Int]] =
      for {
        cache <- ZQuery.environment[Cache].map(_.get)
        value <- ZQuery.fromRequestUncached(GetAll)(cache)
      } yield value

    def put(key: Int, value: Int): ZQuery[Cache, Nothing, Unit] =
      for {
        cache <- ZQuery.environment[Cache].map(_.get)
        value <- ZQuery.fromRequestUncached(Put(key, value))(cache)
      } yield value

    val clear: ZIO[Cache, Nothing, Unit] =
      ZIO.accessM(_.get.clear)

    val log: ZIO[Cache, Nothing, List[List[Set[CacheRequest[Any]]]]] =
      ZIO.accessM(_.get.log)
  }
}<|MERGE_RESOLUTION|>--- conflicted
+++ resolved
@@ -122,7 +122,13 @@
           .run
         assertM(effect)(equalTo(705082704))
       } @@ TestAspect.ignore,
-<<<<<<< HEAD
+      testM("data sources can be raced") {
+        for {
+          promise <- Promise.make[Nothing, Unit]
+          _       <- raceQuery(promise).run
+          _       <- promise.await
+        } yield assertCompletes
+      },
       testM("max batch size") {
         val query = getAllUserNames @@ maxBatchSize(3)
         for {
@@ -130,14 +136,6 @@
           log    <- TestConsole.output
         } yield assert(result)(hasSameElements(userNames.values)) &&
           assert(log)(hasSize(equalTo(10)))
-=======
-      testM("data sources can be raced") {
-        for {
-          promise <- Promise.make[Nothing, Unit]
-          _       <- raceQuery(promise).run
-          _       <- promise.await
-        } yield assertCompletes
->>>>>>> 3355cc11
       }
     ) @@ silent
 
