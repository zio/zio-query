package zio.query

import zio._
import zio.query.internal._
import zio.stacktracer.TracingImplicits.disableAutoTrace

import scala.collection.mutable.Builder
import scala.reflect.ClassTag

/**
 * A `ZQuery[R, E, A]` is a purely functional description of an effectual query
 * that may contain requests from one or more data sources, requires an
 * environment `R`, and may fail with an `E` or succeed with an `A`.
 *
 * Requests that can be performed in parallel, as expressed by `zipWithPar` and
 * combinators derived from it, will automatically be batched. Requests that
 * must be performed sequentially, as expressed by `zipWith` and combinators
 * derived from it, will automatically be pipelined. This allows for aggressive
 * data source specific optimizations. Requests can also be deduplicated and
 * cached.
 *
 * This allows for writing queries in a high level, compositional style, with
 * confidence that they will automatically be optimized. For example, consider
 * the following query from a user service.
 *
 * {{{
 * val getAllUserIds: ZQuery[Any, Nothing, List[Int]]         = ???
 * def getUserNameById(id: Int): ZQuery[Any, Nothing, String] = ???
 *
 * for {
 *   userIds   <- getAllUserIds
 *   userNames <- ZQuery.foreachPar(userIds)(getUserNameById)
 * } yield userNames
 * }}}
 *
 * This would normally require N + 1 queries, one for `getAllUserIds` and one
 * for each call to `getUserNameById`. In contrast, `ZQuery` will automatically
 * optimize this to two queries, one for `userIds` and one for `userNames`,
 * assuming an implementation of the user service that supports batching.
 *
 * Based on "There is no Fork: an Abstraction for Efficient, Concurrent, and
 * Concise Data Access" by Simon Marlow, Louis Brandy, Jonathan Coens, and Jon
 * Purdy. [[http://simonmar.github.io/bib/papers/haxl-icfp14.pdf]]
 */
final class ZQuery[-R, +E, +A] private (private val step: ZIO[R, Nothing, Result[R, E, A]]) { self =>

  /**
   * Syntax for adding aspects.
   */
  final def @@[R1 <: R](aspect: => DataSourceAspect[R1])(implicit trace: ZTraceElement): ZQuery[R1, E, A] =
    mapDataSources(aspect)

  /**
   * A symbolic alias for `zipParRight`.
   */
  final def &>[R1 <: R, E1 >: E, B](that: => ZQuery[R1, E1, B])(implicit trace: ZTraceElement): ZQuery[R1, E1, B] =
    zipParRight(that)

  /**
   * A symbolic alias for `zipRight`.
   */
  final def *>[R1 <: R, E1 >: E, B](that: => ZQuery[R1, E1, B])(implicit trace: ZTraceElement): ZQuery[R1, E1, B] =
    zipRight(that)

  /**
   * A symbolic alias for `zipParLeft`.
   */
  final def <&[R1 <: R, E1 >: E, B](that: => ZQuery[R1, E1, B])(implicit trace: ZTraceElement): ZQuery[R1, E1, A] =
    zipParLeft(that)

  /**
   * A symbolic alias for `zipPar`.
   */
  final def <&>[R1 <: R, E1 >: E, B](that: => ZQuery[R1, E1, B])(implicit
    zippable: Zippable[A, B],
    trace: ZTraceElement
  ): ZQuery[R1, E1, zippable.Out] =
    zipPar(that)

  /**
   * A symbolic alias for `zipLeft`.
   */
  final def <*[R1 <: R, E1 >: E, B](that: => ZQuery[R1, E1, B])(implicit trace: ZTraceElement): ZQuery[R1, E1, A] =
    zipLeft(that)

  /**
   * A symbolic alias for `zip`.
   */
  final def <*>[R1 <: R, E1 >: E, B](that: => ZQuery[R1, E1, B])(implicit
    zippable: Zippable[A, B],
    trace: ZTraceElement
  ): ZQuery[R1, E1, zippable.Out] =
    zip(that)

  /**
   * A symbolic alias for `flatMap`.
   */
  @deprecated("use flatMap", "0.3.0")
  final def >>=[R1 <: R, E1 >: E, B](f: A => ZQuery[R1, E1, B])(implicit trace: ZTraceElement): ZQuery[R1, E1, B] =
    flatMap(f)

  /**
   * Returns a query which submerges the error case of `Either` into the error channel of the query
   *
   * The inverse of [[ZQuery.either]]
   */
  def absolve[E1 >: E, B](implicit ev: A IsSubtypeOfOutput Either[E1, B], trace: ZTraceElement): ZQuery[R, E1, B] =
    ZQuery.absolve(self.map(ev))

  /**
   * Maps the success value of this query to the specified constant value.
   */
  final def as[B](b: => B)(implicit trace: ZTraceElement): ZQuery[R, E, B] =
    map(_ => b)

  /**
   * Lifts the error channel into a `Some` value for composition with other optional queries
   *
   * @see [[ZQuery.some]]
   */
  def asSomeError(implicit trace: ZTraceElement): ZQuery[R, Option[E], A] =
    mapError(Some(_))

  /**
   * Returns a query whose failure and success channels have been mapped by the
   * specified pair of functions, `f` and `g`.
   */
  @deprecated("use mapBoth", "0.3.0")
  final def bimap[E1, B](f: E => E1, g: A => B)(implicit ev: CanFail[E], trace: ZTraceElement): ZQuery[R, E1, B] =
    mapBoth(f, g)

  /**
   * Enables caching for this query. Note that caching is enabled by default
   * so this will only be effective to enable caching in part of a larger
   * query in which caching has been disabled.
   */
  def cached(implicit trace: ZTraceElement): ZQuery[R, E, A] =
    for {
      cachingEnabled <- ZQuery.fromZIO(ZQuery.cachingEnabled.getAndSet(true))
      a              <- self.ensuring(ZQuery.fromZIO(ZQuery.cachingEnabled.set(cachingEnabled)))
    } yield a

  /**
   * Recovers from all errors.
   */
  def catchAll[R1 <: R, E2, A1 >: A](
    h: E => ZQuery[R1, E2, A1]
  )(implicit ev: CanFail[E], trace: ZTraceElement): ZQuery[R1, E2, A1] =
    self.foldQuery[R1, E2, A1](h, ZQuery.succeed(_))

  /**
   * Recovers from all errors with provided Cause.
   *
   * @see [[ZQuery.sandbox]] - other functions that can recover from defects
   */
  def catchAllCause[R1 <: R, E2, A1 >: A](h: Cause[E] => ZQuery[R1, E2, A1])(implicit
    trace: ZTraceElement
  ): ZQuery[R1, E2, A1] =
    self.foldCauseQuery[R1, E2, A1](h, ZQuery.succeed(_))

  /**
   * Moves a `None` value in the error channel into the value channel while converting the existing value into a `Some`
   *
   * Inverse of [[ZQuery.some]]
   */
  @deprecated("use unoption", "0.3.0")
  def collectSome[E1](implicit ev: E IsSubtypeOfError Option[E1], trace: ZTraceElement): ZQuery[R, E1, Option[A]] =
    unoption

  /**
   * Returns a query whose failure and success have been lifted into an
   * `Either`. The resulting query cannot fail, because the failure case has
   * been exposed as part of the `Either` success case.
   */
  final def either(implicit ev: CanFail[E], trace: ZTraceElement): ZQuery[R, Nothing, Either[E, A]] =
    fold(Left(_), Right(_))

  /**
   * Ensures that if this query starts executing, the specified query will be
   * executed immediately after this query completes execution, whether by
   * success or failure.
   */
  final def ensuring[R1 <: R](finalizer: => ZQuery[R1, Nothing, Any])(implicit trace: ZTraceElement): ZQuery[R1, E, A] =
    self.foldCauseQuery(
      cause1 =>
        finalizer.foldCauseQuery(
          cause2 => ZQuery.failCause(cause1 ++ cause2),
          _ => ZQuery.failCause(cause1)
        ),
      value =>
        finalizer.foldCauseQuery(
          cause => ZQuery.failCause(cause),
          _ => ZQuery.succeedNow(value)
        )
    )

  /**
   * Returns a query that models execution of this query, followed by passing
   * its result to the specified function that returns a query. Requests
   * composed with `flatMap` or combinators derived from it will be executed
   * sequentially and will not be pipelined, though deduplication and caching of
   * requests may still be applied.
   */
  final def flatMap[R1 <: R, E1 >: E, B](f: A => ZQuery[R1, E1, B])(implicit trace: ZTraceElement): ZQuery[R1, E1, B] =
    ZQuery {
      step.flatMap {
        case Result.Blocked(br, c) => ZIO.succeedNow(Result.blocked(br, c.mapQuery(f)))
        case Result.Done(a)        => f(a).step
        case Result.Fail(e)        => ZIO.succeedNow(Result.fail(e))
      }
    }

  /**
   * Returns a query that performs the outer query first, followed by the inner
   * query, yielding the value of the inner query.
   *
   * This method can be used to "flatten" nested queries.
   */
  final def flatten[R1 <: R, E1 >: E, B](implicit
    ev: A IsSubtypeOfOutput ZQuery[R1, E1, B],
    trace: ZTraceElement
  ): ZQuery[R1, E1, B] =
    flatMap(ev)

  /**
   * Folds over the failed or successful result of this query to yield a query
   * that does not fail, but succeeds with the value returned by the left or
   * right function passed to `fold`.
   */
  final def fold[B](failure: E => B, success: A => B)(implicit
    ev: CanFail[E],
    trace: ZTraceElement
  ): ZQuery[R, Nothing, B] =
    foldQuery(e => ZQuery.succeed(failure(e)), a => ZQuery.succeed(success(a)))

  /**
   * A more powerful version of `foldM` that allows recovering from any type
   * of failure except interruptions.
   */
  @deprecated("use foldCauseQuery", "0.3.0")
  final def foldCauseM[R1 <: R, E1, B](
    failure: Cause[E] => ZQuery[R1, E1, B],
    success: A => ZQuery[R1, E1, B]
  )(implicit trace: ZTraceElement): ZQuery[R1, E1, B] =
    foldCauseQuery(failure, success)

  /**
   * A more powerful version of `foldQuery` that allows recovering from any
   * type of failure except interruptions.
   */
  final def foldCauseQuery[R1 <: R, E1, B](
    failure: Cause[E] => ZQuery[R1, E1, B],
    success: A => ZQuery[R1, E1, B]
  )(implicit trace: ZTraceElement): ZQuery[R1, E1, B] =
    ZQuery {
      step.foldCauseZIO(
        failure(_).step,
        {
          case Result.Blocked(br, c) => ZIO.succeedNow(Result.blocked(br, c.foldCauseQuery(failure, success)))
          case Result.Done(a)        => success(a).step
          case Result.Fail(e)        => failure(e).step
        }
      )
    }

  /**
   * Recovers from errors by accepting one query to execute for the case of an
   * error, and one query to execute for the case of success.
   */
  @deprecated("use foldQuery", "0.3.0")
  final def foldM[R1 <: R, E1, B](failure: E => ZQuery[R1, E1, B], success: A => ZQuery[R1, E1, B])(implicit
    ev: CanFail[E],
    trace: ZTraceElement
  ): ZQuery[R1, E1, B] =
    foldQuery(failure, success)

  /**
   * Recovers from errors by accepting one query to execute for the case of an
   * error, and one query to execute for the case of success.
   */
  final def foldQuery[R1 <: R, E1, B](failure: E => ZQuery[R1, E1, B], success: A => ZQuery[R1, E1, B])(implicit
    ev: CanFail[E],
    trace: ZTraceElement
  ): ZQuery[R1, E1, B] =
    foldCauseQuery(_.failureOrCause.fold(failure, ZQuery.failCause(_)), success)

  /**
   * "Zooms in" on the value in the `Left` side of an `Either`, moving the
   * possibility that the value is a `Right` to the error channel.
   */
  final def left[B, C](implicit
    ev: A IsSubtypeOfOutput Either[B, C],
    trace: ZTraceElement
  ): ZQuery[R, Either[E, C], B] =
    self.foldQuery(
      e => ZQuery.fail(Left(e)),
      a => ev(a).fold(b => ZQuery.succeedNow(b), c => ZQuery.fail(Right(c)))
    )

  /**
   * Maps the specified function over the successful result of this query.
   */
  final def map[B](f: A => B)(implicit trace: ZTraceElement): ZQuery[R, E, B] =
    ZQuery(step.map(_.map(f)))

  /**
   * Returns a query whose failure and success channels have been mapped by the
   * specified pair of functions, `f` and `g`.
   */
  final def mapBoth[E1, B](f: E => E1, g: A => B)(implicit ev: CanFail[E], trace: ZTraceElement): ZQuery[R, E1, B] =
    foldQuery(e => ZQuery.fail(f(e)), a => ZQuery.succeed(g(a)))

  /**
   * Transforms all data sources with the specified data source aspect.
   */
  final def mapDataSources[R1 <: R](f: => DataSourceAspect[R1])(implicit trace: ZTraceElement): ZQuery[R1, E, A] =
    ZQuery(step.map(_.mapDataSources(f)))

  /**
   * Maps the specified function over the failed result of this query.
   */
  final def mapError[E1](f: E => E1)(implicit ev: CanFail[E], trace: ZTraceElement): ZQuery[R, E1, A] =
    mapBoth(f, identity)

  /**
   * Returns a query with its full cause of failure mapped using the
   * specified function. This can be used to transform errors while
   * preserving the original structure of `Cause`.
   *
   * @see [[sandbox]], [[catchAllCause]] - other functions for dealing with defects
   */
  def mapErrorCause[E2](h: Cause[E] => Cause[E2])(implicit trace: ZTraceElement): ZQuery[R, E2, A] =
    self.foldCauseQuery(c => ZQuery.failCause(h(c)), ZQuery.succeedNow)

  /**
   * Maps the specified effectual function over the result of this query.
   */
  @deprecated("use mapQuery", "0.3.0")
  final def mapM[R1 <: R, E1 >: E, B](f: A => ZIO[R1, E1, B])(implicit trace: ZTraceElement): ZQuery[R1, E1, B] =
    mapZIO(f)

  /**
   * Maps the specified effectual function over the result of this query.
   */
  final def mapZIO[R1 <: R, E1 >: E, B](f: A => ZIO[R1, E1, B])(implicit trace: ZTraceElement): ZQuery[R1, E1, B] =
    flatMap(a => ZQuery.fromZIO(f(a)))

  /**
   * Converts this query to one that returns `Some` if data sources return
   * results for all requests received and `None` otherwise.
   */
  final def optional(implicit trace: ZTraceElement): ZQuery[R, E, Option[A]] =
    foldCauseQuery(
      _.stripSomeDefects { case _: QueryFailure => () }.fold[ZQuery[R, E, Option[A]]](ZQuery.none)(ZQuery.failCause(_)),
      ZQuery.some(_)
    )

  /**
   * Converts this query to one that dies if a query failure occurs.
   */
  final def orDie(implicit
    ev1: E IsSubtypeOfError Throwable,
    ev2: CanFail[E],
    trace: ZTraceElement
  ): ZQuery[R, Nothing, A] =
    orDieWith(ev1)

  /**
   * Converts this query to one that dies if a query failure occurs, using the
   * specified function to map the error to a `Throwable`.
   */
  final def orDieWith(f: E => Throwable)(implicit ev: CanFail[E], trace: ZTraceElement): ZQuery[R, Nothing, A] =
    foldQuery(e => ZQuery.die(f(e)), a => ZQuery.succeed(a))

  /**
   * Provides a layer to this query, which translates it to another level.
   */
  final def provideLayer[E1 >: E, R0](
    layer: => Described[ZLayer[R0, E1, R]]
  )(implicit ev: NeedsEnv[R], trace: ZTraceElement): ZQuery[R0, E1, A] =
    ZQuery {
      layer.value.build.exit.use {
        case Exit.Failure(e) => ZIO.succeedNow(Result.fail(e))
        case Exit.Success(r) => self.provideEnvironment(Described(r, layer.description)).step
      }
    }

  /**
   * Provides the part of the environment that is not part of the `ZEnv`,
   * leaving a query that only depends on the `ZEnv`.
   */
  final def provideCustomLayer[E1 >: E, R1](
    layer: => Described[ZLayer[ZEnv, E1, R1]]
  )(implicit ev: ZEnv with R1 <:< R, tag: Tag[R1], trace: ZTraceElement): ZQuery[ZEnv, E1, A] =
    provideSomeLayer(layer)

  /**
   * Provides this query with its required environment.
   */
  final def provideEnvironment(
    r: => Described[ZEnvironment[R]]
  )(implicit ev: NeedsEnv[R], trace: ZTraceElement): ZQuery[Any, E, A] =
    provideSomeEnvironment(Described(_ => r.value, s"_ => ${r.description}"))

  /**
   * Splits the environment into two parts, providing one part using the
   * specified layer and leaving the remainder `R0`.
   */
  final def provideSomeLayer[R0]: ZQuery.ProvideSomeLayer[R0, R, E, A] =
    new ZQuery.ProvideSomeLayer(self)

  /**
   * Provides this query with part of its required environment.
   */
  final def provideSomeEnvironment[R0](
    f: => Described[ZEnvironment[R0] => ZEnvironment[R]]
  )(implicit ev: NeedsEnv[R], trace: ZTraceElement): ZQuery[R0, E, A] =
    ZQuery(step.map(_.provideSomeEnvironment(f)).provideSomeEnvironment((r => (f.value(r)))))

  /**
   * Races this query with the specified query, returning the result of the
   * first to complete successfully and safely interrupting the other.
   */
  def race[R1 <: R, E1 >: E, A1 >: A](
    that: => ZQuery[R1, E1, A1]
  )(implicit trace: ZTraceElement): ZQuery[R1, E1, A1] = {

    def coordinate(
      exit: Exit[Nothing, Result[R1, E1, A1]],
      fiber: Fiber[Nothing, Result[R1, E1, A1]]
    ): ZIO[R1, Nothing, Result[R1, E1, A1]] =
      exit.foldZIO(
        cause => fiber.join.map(_.mapErrorCause(_ && cause)),
        {
          case Result.Blocked(blockedRequests, continue) =>
            continue match {
              case Continue.Effect(query) =>
                ZIO.succeedNow(Result.blocked(blockedRequests, Continue.effect(race(query, fiber))))
              case Continue.Get(io) =>
                ZIO.succeedNow(Result.blocked(blockedRequests, Continue.effect(race(ZQuery.fromZIO(io), fiber))))
            }
          case Result.Done(value) => fiber.interrupt *> ZIO.succeedNow(Result.done(value))
          case Result.Fail(cause) => fiber.join.map(_.mapErrorCause(_ && cause))
        }
      )

    def race(
      query: ZQuery[R1, E1, A1],
      fiber: Fiber[Nothing, Result[R1, E1, A1]]
    ): ZQuery[R1, E1, A1] =
      ZQuery(query.step.raceWith(fiber.join)(coordinate, coordinate))

    ZQuery(self.step.raceWith(that.step)(coordinate, coordinate))
  }

  /**
   * Keeps some of the errors, and terminates the query with the rest
   */
  def refineOrDie[E1](
    pf: PartialFunction[E, E1]
  )(implicit ev1: E IsSubtypeOfError Throwable, ev2: CanFail[E], trace: ZTraceElement): ZQuery[R, E1, A] =
    refineOrDieWith(pf)(ev1)

  /**
   * Keeps some of the errors, and terminates the query with the rest, using
   * the specified function to convert the `E` into a `Throwable`.
   */
  def refineOrDieWith[E1](pf: PartialFunction[E, E1])(
    f: E => Throwable
  )(implicit ev: CanFail[E], trace: ZTraceElement): ZQuery[R, E1, A] =
    self catchAll (err => (pf lift err).fold[ZQuery[R, E1, A]](ZQuery.die(f(err)))(ZQuery.fail(_)))

  /**
   * "Zooms in" on the value in the `Right` side of an `Either`, moving the
   * possibility that the value is a `Left` to the error channel.
   */
  final def right[B, C](implicit
    ev: A IsSubtypeOfOutput Either[B, C],
    trace: ZTraceElement
  ): ZQuery[R, Either[B, E], C] =
    self.foldQuery(
      e => ZQuery.fail(Right(e)),
      a => ev(a).fold(b => ZQuery.fail(Left(b)), c => ZQuery.succeedNow(c))
    )

  /**
   * Returns an effect that models executing this query.
   */
  final def run(implicit trace: ZTraceElement): ZIO[R, E, A] =
    runLog.map(_._2)

  /**
   * Returns an effect that models executing this query with the specified
   * cache.
   */
  final def runCache(cache: => Cache)(implicit trace: ZTraceElement): ZIO[R, E, A] = {

    def run(query: ZQuery[R, E, A]): ZIO[R, E, A] =
      query.step.flatMap {
        case Result.Blocked(br, Continue.Effect(c)) => br.run *> run(c)
        case Result.Blocked(br, Continue.Get(io))   => br.run *> io
        case Result.Done(a)                         => ZIO.succeedNow(a)
        case Result.Fail(e)                         => ZIO.failCause(e)
      }

    ZQuery.currentCache.locally(cache)(run(self))
  }

  /**
   * Returns an effect that models executing this query, returning the query
   * result along with the cache.
   */
  final def runLog(implicit trace: ZTraceElement): ZIO[R, E, (Cache, A)] =
    for {
      cache <- Cache.empty
      a     <- runCache(cache)
    } yield (cache, a)

  /**
   * Expose the full cause of failure of this query
   */
  def sandbox(implicit trace: ZTraceElement): ZQuery[R, Cause[E], A] =
    foldCauseQuery(ZQuery.fail(_), ZQuery.succeed(_))

  /**
   * Companion helper to `sandbox`. Allows recovery, and partial recovery, from
   * errors and defects alike, as in:
   */
  def sandboxWith[R1 <: R, E2, B](f: ZQuery[R1, Cause[E], A] => ZQuery[R1, Cause[E2], B])(implicit
    trace: ZTraceElement
  ): ZQuery[R1, E2, B] =
    ZQuery.unsandbox(f(self.sandbox))

  /**
   * Extracts a Some value into the value channel while moving the None into the error channel for easier composition
   *
   * Inverse of [[ZQuery.unoption]]
   */
<<<<<<< HEAD
  def some[B](implicit ev: A IsSubtypeOfOutput Option[B], trace: ZTraceElement): ZQuery[R, Option[E], B] =
    self.foldQuery[R, Option[E], B](
=======
  final def some[B](implicit ev: A <:< Option[B]): ZQuery[R, Option[E], B] =
    self.foldM[R, Option[E], B](
>>>>>>> 93ffd40c
      e => ZQuery.fail(Some(e)),
      ev(_) match {
        case Some(b) => ZQuery.succeed(b)
        case None    => ZQuery.fail(None)
      }
    )

  /**
   * Extracts the optional value or succeeds with the given 'default' value.
   */
  final def someOrElse[B](default: => B)(implicit ev: A <:< Option[B]): ZQuery[R, E, B] =
    self.map(_.getOrElse(default))

  /**
   * Extracts the optional value or executes the given 'default' query.
   */
  final def someOrElseM[B, R1 <: R, E1 >: E](
    default: ZQuery[R1, E1, B]
  )(implicit ev: A <:< Option[B]): ZQuery[R1, E1, B] =
    self.flatMap(ev(_) match {
      case Some(value) => ZQuery.succeed(value)
      case None        => default
    })

  /**
   * Extracts the optional value or fails with the given error `e`.
   */
  final def someOrFail[B, E1 >: E](
    e: => E1
  )(implicit ev: A IsSubtypeOfOutput Option[B], trace: ZTraceElement): ZQuery[R, E1, B] =
    self.flatMap { a =>
      ev(a) match {
        case Some(b) => ZQuery.succeed(b)
        case None    => ZQuery.fail(e)
      }
    }

  /**
   * Summarizes a query by computing some value before and after execution,
   * and then combining the values to produce a summary, together with the
   * result of execution.
   */
  final def summarized[R1 <: R, E1 >: E, B, C](
    summary0: ZIO[R1, E1, B]
  )(f: (B, B) => C)(implicit trace: ZTraceElement): ZQuery[R1, E1, (C, A)] =
    ZQuery.suspend {
      val summary = summary0
      for {
        start <- ZQuery.fromZIO(summary)
        value <- self
        end   <- ZQuery.fromZIO(summary)
      } yield (f(start, end), value)
    }

  /**
   * Returns a new query that executes this one and times the execution.
   */
  final def timed(implicit trace: ZTraceElement): ZQuery[R with Clock, E, (Duration, A)] =
    summarized(Clock.nanoTime)((start, end) => Duration.fromNanos(end - start))

  /**
   * Returns an effect that will timeout this query, returning `None` if the
   * timeout elapses before the query was completed.
   */
  final def timeout(duration: => Duration)(implicit trace: ZTraceElement): ZQuery[R with Clock, E, Option[A]] =
    timeoutTo(None)(Some(_))(duration)

  /**
   * The same as [[timeout]], but instead of producing a `None` in the event
   * of timeout, it will produce the specified error.
   */
  final def timeoutFail[E1 >: E](e: => E1)(duration: => Duration)(implicit
    trace: ZTraceElement
  ): ZQuery[R with Clock, E1, A] =
    timeoutTo(ZQuery.fail(e))(ZQuery.succeedNow)(duration).flatten

  /**
   * The same as [[timeout]], but instead of producing a `None` in the event
   * of timeout, it will produce the specified failure.
   */
  final def timeoutFailCause[E1 >: E](cause: => Cause[E1])(duration: => Duration)(implicit
    trace: ZTraceElement
  ): ZQuery[R with Clock, E1, A] =
    timeoutTo(ZQuery.failCause(cause))(ZQuery.succeedNow)(duration).flatten

  /**
   * The same as [[timeout]], but instead of producing a `None` in the event
   * of timeout, it will produce the specified failure.
   */
  @deprecated("use timeoutFailCause", "0.3.0")
  final def timeoutHalt[E1 >: E](cause: => Cause[E1])(duration: => Duration)(implicit
    trace: ZTraceElement
  ): ZQuery[R with Clock, E1, A] =
    timeoutFailCause(cause)(duration)

  /**
   * Returns a query that will timeout this query, returning either the default
   * value if the timeout elapses before the query has completed or the result
   * of applying the function `f` to the successful result of the query.
   */
  final def timeoutTo[B](b: => B): ZQuery.TimeoutTo[R, E, A, B] =
    new ZQuery.TimeoutTo(self, () => b)

  /**
   * Disables caching for this query.
   */
  def uncached(implicit trace: ZTraceElement): ZQuery[R, E, A] =
    for {
      cachingEnabled <- ZQuery.fromZIO(ZQuery.cachingEnabled.getAndSet(false))
      a              <- self.ensuring(ZQuery.fromZIO(ZQuery.cachingEnabled.set(cachingEnabled)))
    } yield a

  /**
   * Converts a `ZQuery[R, Either[E, B], A]` into a
   * `ZQuery[R, E, Either[A, B]]`. The inverse of `left`.
   */
  final def unleft[E1, B](implicit
    ev: E IsSubtypeOfError Either[E1, B],
    trace: ZTraceElement
  ): ZQuery[R, E1, Either[A, B]] =
    self.foldQuery(
      e => ev(e).fold(e1 => ZQuery.fail(e1), b => ZQuery.succeedNow(Right(b))),
      a => ZQuery.succeedNow(Left(a))
    )

  /**
   * Converts an option on errors into an option on values.
   */
  final def unoption[E1](implicit ev: E IsSubtypeOfError Option[E1], trace: ZTraceElement): ZQuery[R, E1, Option[A]] =
    self.foldQuery(
      e => ev(e).fold[ZQuery[R, E1, Option[A]]](ZQuery.succeedNow(Option.empty[A]))(ZQuery.fail(_)),
      a => ZQuery.succeedNow(Some(a))
    )

  /**
   * Takes some fiber failures and converts them into errors.
   */
  final def unrefine[E1 >: E](pf: PartialFunction[Throwable, E1])(implicit trace: ZTraceElement): ZQuery[R, E1, A] =
    unrefineWith(pf)(identity)

  /**
   * Takes some fiber failures and converts them into errors.
   */
  final def unrefineTo[E1 >: E: ClassTag](implicit trace: ZTraceElement): ZQuery[R, E1, A] =
    unrefine { case e: E1 => e }

  /**
   * Takes some fiber failures and converts them into errors, using the
   * specified function to convert the `E` into an `E1`.
   */
  final def unrefineWith[E1](
    pf: PartialFunction[Throwable, E1]
  )(f: E => E1)(implicit trace: ZTraceElement): ZQuery[R, E1, A] =
    catchAllCause { cause =>
      cause.find {
        case Cause.Die(t, _) if pf.isDefinedAt(t) => pf(t)
      }.fold(ZQuery.failCause(cause.map(f)))(ZQuery.fail(_))
    }

  /**
   * Converts a `ZQuery[R, Either[B, E], A]` into a
   * `ZQuery[R, E, Either[B, A]]`. The inverse of `right`.
   */
  final def unright[E1, B](implicit
    ev: E IsSubtypeOfError Either[B, E1],
    trace: ZTraceElement
  ): ZQuery[R, E1, Either[B, A]] =
    self.foldQuery(
      e => ev(e).fold(b => ZQuery.succeedNow(Left(b)), e1 => ZQuery.fail(e1)),
      a => ZQuery.succeedNow(Right(a))
    )

  /**
   * Returns a query that models the execution of this query and the specified
   * query sequentially, combining their results into a tuple.
   */
  final def zip[R1 <: R, E1 >: E, B](that: => ZQuery[R1, E1, B])(implicit
    zippable: Zippable[A, B],
    trace: ZTraceElement
  ): ZQuery[R1, E1, zippable.Out] =
    zipWith(that)(zippable.zip(_, _))

  /**
   * Returns a query that models the execution of this query and the specified
   * query, batching requests to data sources and combining their results into
   * a tuple.
   */
  final def zipBatched[R1 <: R, E1 >: E, B](that: => ZQuery[R1, E1, B])(implicit
    zippable: Zippable[A, B],
    trace: ZTraceElement
  ): ZQuery[R1, E1, zippable.Out] =
    zipWithBatched(that)(zippable.zip(_, _))

  /**
   * Returns a query that models the execution of this query and the specified
   * query, batching requests to data sources and returning the result of this
   * query.
   */
  final def zipBatchedLeft[R1 <: R, E1 >: E, B](that: => ZQuery[R1, E1, B])(implicit
    trace: ZTraceElement
  ): ZQuery[R1, E1, A] =
    zipWithBatched(that)((a, _) => a)

  /**
   * Returns a query that models the execution of this query and the specified
   * query, batching requests to data sources and returning the result of the
   * specified query.
   */
  final def zipBatchedRight[R1 <: R, E1 >: E, B](that: => ZQuery[R1, E1, B])(implicit
    trace: ZTraceElement
  ): ZQuery[R1, E1, B] =
    zipWithBatched(that)((_, b) => b)

  /**
   * Returns a query that models the execution of this query and the specified
   * query sequentially, returning the result of this query.
   */
  final def zipLeft[R1 <: R, E1 >: E, B](that: => ZQuery[R1, E1, B])(implicit trace: ZTraceElement): ZQuery[R1, E1, A] =
    zipWith(that)((a, _) => a)

  /**
   * Returns a query that models the execution of this query and the specified
   * query in parallel, combining their results into a tuple.
   */
  final def zipPar[R1 <: R, E1 >: E, B](that: => ZQuery[R1, E1, B])(implicit
    zippable: Zippable[A, B],
    trace: ZTraceElement
  ): ZQuery[R1, E1, zippable.Out] =
    zipWithPar(that)(zippable.zip(_, _))

  /**
   * Returns a query that models the execution of this query and the specified
   * query in parallel, returning the result of this query.
   */
  final def zipParLeft[R1 <: R, E1 >: E, B](that: => ZQuery[R1, E1, B])(implicit
    trace: ZTraceElement
  ): ZQuery[R1, E1, A] =
    zipWithPar(that)((a, _) => a)

  /**
   * Returns a query that models the execution of this query and the specified
   * query in parallel, returning the result of the specified query.
   */
  final def zipParRight[R1 <: R, E1 >: E, B](that: => ZQuery[R1, E1, B])(implicit
    trace: ZTraceElement
  ): ZQuery[R1, E1, B] =
    zipWithPar(that)((_, b) => b)

  /**
   * Returns a query that models the execution of this query and the specified
   * query sequentially, returning the result of the specified query.
   */
  final def zipRight[R1 <: R, E1 >: E, B](that: => ZQuery[R1, E1, B])(implicit
    trace: ZTraceElement
  ): ZQuery[R1, E1, B] =
    zipWith(that)((_, b) => b)

  /**
   * Returns a query that models the execution of this query and the specified
   * query sequentially, combining their results with the specified function.
   * Requests composed with `zipWith` or combinators derived from it will
   * automatically be pipelined.
   */
  final def zipWith[R1 <: R, E1 >: E, B, C](
    that: => ZQuery[R1, E1, B]
  )(f: (A, B) => C)(implicit trace: ZTraceElement): ZQuery[R1, E1, C] =
    ZQuery {
      self.step.flatMap {
        case Result.Blocked(br, Continue.Effect(c)) =>
          ZIO.succeedNow(Result.blocked(br, Continue.effect(c.zipWith(that)(f))))
        case Result.Blocked(br1, c1) =>
          that.step.map {
            case Result.Blocked(br2, c2) => Result.blocked(br1 ++ br2, c1.zipWith(c2)(f))
            case Result.Done(b)          => Result.blocked(br1, c1.map(a => f(a, b)))
            case Result.Fail(e)          => Result.fail(e)
          }
        case Result.Done(a) =>
          that.step.map {
            case Result.Blocked(br, c) => Result.blocked(br, c.map(b => f(a, b)))
            case Result.Done(b)        => Result.done(f(a, b))
            case Result.Fail(e)        => Result.fail(e)
          }
        case Result.Fail(e) => ZIO.succeedNow(Result.fail(e))
      }
    }

  /**
   * Returns a query that models the execution of this query and the specified
   * query, batching requests to data sources.
   */
  final def zipWithBatched[R1 <: R, E1 >: E, B, C](
    that: => ZQuery[R1, E1, B]
  )(f: (A, B) => C)(implicit trace: ZTraceElement): ZQuery[R1, E1, C] =
    ZQuery {
      self.step.zipWith(that.step) {
        case (Result.Blocked(br1, c1), Result.Blocked(br2, c2)) => Result.blocked(br1 && br2, c1.zipWithBatched(c2)(f))
        case (Result.Blocked(br, c), Result.Done(b))            => Result.blocked(br, c.map(a => f(a, b)))
        case (Result.Done(a), Result.Blocked(br, c))            => Result.blocked(br, c.map(b => f(a, b)))
        case (Result.Done(a), Result.Done(b))                   => Result.done(f(a, b))
        case (Result.Fail(e1), Result.Fail(e2))                 => Result.fail(Cause.Both(e1, e2))
        case (Result.Fail(e), _)                                => Result.fail(e)
        case (_, Result.Fail(e))                                => Result.fail(e)
      }
    }

  /**
   * Returns a query that models the execution of this query and the specified
   * query in parallel, combining their results with the specified function.
   * Requests composed with `zipWithPar` or combinators derived from it will
   * automatically be batched.
   */
  final def zipWithPar[R1 <: R, E1 >: E, B, C](
    that: => ZQuery[R1, E1, B]
  )(f: (A, B) => C)(implicit trace: ZTraceElement): ZQuery[R1, E1, C] =
    ZQuery {
      self.step.zipWithPar(that.step) {
        case (Result.Blocked(br1, c1), Result.Blocked(br2, c2)) => Result.blocked(br1 && br2, c1.zipWithPar(c2)(f))
        case (Result.Blocked(br, c), Result.Done(b))            => Result.blocked(br, c.map(a => f(a, b)))
        case (Result.Done(a), Result.Blocked(br, c))            => Result.blocked(br, c.map(b => f(a, b)))
        case (Result.Done(a), Result.Done(b))                   => Result.done(f(a, b))
        case (Result.Fail(e1), Result.Fail(e2))                 => Result.fail(Cause.Both(e1, e2))
        case (Result.Fail(e), _)                                => Result.fail(e)
        case (_, Result.Fail(e))                                => Result.fail(e)
      }
    }
}

object ZQuery {

  final def absolve[R, E, A](v: => ZQuery[R, E, Either[E, A]])(implicit trace: ZTraceElement): ZQuery[R, E, A] =
    ZQuery.suspend(v).flatMap(fromEither(_))

  /**
   * Accesses the environment of the effect.
   * {{{
   * val portNumber = effect.access(_.config.portNumber)
   * }}}
   */
  @deprecated("use environmentWith", "2..0.0")
  final def access[R]: EnvironmentWithPartiallyApplied[R] =
    environmentWith

  /**
   * Effectfully accesses the environment of the effect.
   */
  @deprecated("use environmentWithQuery", "0.3.0")
  final def accessM[R]: EnvironmentWithQueryPartiallyApplied[R] =
    environmentWithQuery

  /**
   * Collects a collection of queries into a query returning a collection of
   * their results. Requests will be executed sequentially and will be
   * pipelined.
   */
  def collectAll[R, E, A, Collection[+Element] <: Iterable[Element]](
    as: Collection[ZQuery[R, E, A]]
  )(implicit
    bf: BuildFrom[Collection[ZQuery[R, E, A]], A, Collection[A]],
    trace: ZTraceElement
  ): ZQuery[R, E, Collection[A]] =
    foreach(as)(identity)

  /**
   * Collects a collection of queries into a query returning a collection of
   * their results. Requests will be executed sequentially and will be
   * pipelined.
   */
  def collectAll[R, E, A](as: Set[ZQuery[R, E, A]]): ZQuery[R, E, Set[A]] =
    foreach(as)(identity)

  /**
   * Collects a collection of queries into a query returning a collection of
   * their results. Requests will be executed sequentially and will be
   * pipelined.
   */
  def collectAll[R, E, A: ClassTag](as: Array[ZQuery[R, E, A]]): ZQuery[R, E, Array[A]] =
    foreach(as)(identity)

  /**
   * Collects a collection of queries into a query returning a collection of
   * their results. Requests will be executed sequentially and will be
   * pipelined.
   */
  def collectAll[R, E, A](as: Option[ZQuery[R, E, A]]): ZQuery[R, E, Option[A]] =
    foreach(as)(identity)

  /**
   * Collects a collection of queries into a query returning a collection of
   * their results. Requests will be executed sequentially and will be
   * pipelined.
   */
  def collectAll[R, E, A](as: NonEmptyChunk[ZQuery[R, E, A]]): ZQuery[R, E, NonEmptyChunk[A]] =
    foreach(as)(identity)

  /**
   * Collects a collection of queries into a query returning a collection of
   * their results, batching requests to data sources.
   */
  def collectAllBatched[R, E, A, Collection[+Element] <: Iterable[Element]](
    as: Collection[ZQuery[R, E, A]]
  )(implicit
    bf: BuildFrom[Collection[ZQuery[R, E, A]], A, Collection[A]],
    trace: ZTraceElement
  ): ZQuery[R, E, Collection[A]] =
    foreachBatched(as)(identity)

  /**
   * Collects a collection of queries into a query returning a collection of
   * their results, batching requests to data sources.
   */
  def collectAllBatched[R, E, A](as: Set[ZQuery[R, E, A]]): ZQuery[R, E, Set[A]] =
    foreachBatched(as)(identity)

  /**
   * Collects a collection of queries into a query returning a collection of
   * their results, batching requests to data sources.
   */
  def collectAllBatched[R, E, A: ClassTag](as: Array[ZQuery[R, E, A]]): ZQuery[R, E, Array[A]] =
    foreachBatched(as)(identity)

  /**
   * Collects a collection of queries into a query returning a collection of
   * their results, batching requests to data sources.
   */
  def collectAllBatched[R, E, A](as: NonEmptyChunk[ZQuery[R, E, A]]): ZQuery[R, E, NonEmptyChunk[A]] =
    foreachBatched(as)(identity)

  /**
   * Collects a collection of queries into a query returning a collection of
   * their results. Requests will be executed in parallel and will be batched.
   */
  def collectAllPar[R, E, A, Collection[+Element] <: Iterable[Element]](
    as: Collection[ZQuery[R, E, A]]
  )(implicit
    bf: BuildFrom[Collection[ZQuery[R, E, A]], A, Collection[A]],
    trace: ZTraceElement
  ): ZQuery[R, E, Collection[A]] =
    foreachPar(as)(identity)

  /**
   * Collects a collection of queries into a query returning a collection of
   * their results. Requests will be executed in parallel and will be batched.
   */
  def collectAllPar[R, E, A](as: Set[ZQuery[R, E, A]]): ZQuery[R, E, Set[A]] =
    foreachPar(as)(identity)

  /**
   * Collects a collection of queries into a query returning a collection of
   * their results. Requests will be executed in parallel and will be batched.
   */
  def collectAllPar[R, E, A: ClassTag](as: Array[ZQuery[R, E, A]]): ZQuery[R, E, Array[A]] =
    foreachPar(as)(identity)

  /**
   * Collects a collection of queries into a query returning a collection of
   * their results. Requests will be executed in parallel and will be batched.
   */
  def collectAllPar[R, E, A](as: NonEmptyChunk[ZQuery[R, E, A]]): ZQuery[R, E, NonEmptyChunk[A]] =
    foreachPar(as)(identity)

  /**
   * Constructs a query that dies with the specified error.
   */
  def die(t: => Throwable)(implicit trace: ZTraceElement): ZQuery[Any, Nothing, Nothing] =
    ZQuery(ZIO.die(t))

  /**
   * Accesses the whole environment of the query.
   */
  def environment[R](implicit trace: ZTraceElement): ZQuery[R, Nothing, ZEnvironment[R]] =
    ZQuery.fromZIO(ZIO.environment)

  /**
   * Accesses the environment of the effect.
   * {{{
   * val portNumber = effect.access(_.config.portNumber)
   * }}}
   */
  final def environmentWith[R]: EnvironmentWithPartiallyApplied[R] =
    new EnvironmentWithPartiallyApplied[R]

  /**
   * Effectfully accesses the environment of the effect.
   */
  final def environmentWithQuery[R]: EnvironmentWithQueryPartiallyApplied[R] =
    new EnvironmentWithQueryPartiallyApplied[R]

  /**
   * Effectfully accesses the environment of the effect.
   */
  final def environmentWithZIO[R]: EnvironmentWithZIOPartiallyApplied[R] =
    new EnvironmentWithZIOPartiallyApplied[R]

  /**
   * Constructs a query that fails with the specified error.
   */
  def fail[E](error: => E)(implicit trace: ZTraceElement): ZQuery[Any, E, Nothing] =
    ZQuery(ZIO.succeed(Result.fail(Cause.fail(error))))

  /**
   * Constructs a query that fails with the specified cause.
   */
  def failCause[E](cause: => Cause[E])(implicit trace: ZTraceElement): ZQuery[Any, E, Nothing] =
    ZQuery(ZIO.succeed(Result.fail(cause)))

  /**
   * Performs a query for each element in a collection, collecting the results
   * into a query returning a collection of their results. Requests will be
   * executed sequentially and will be pipelined.
   */
  def foreach[R, E, A, B, Collection[+Element] <: Iterable[Element]](
    as: Collection[A]
  )(
    f: A => ZQuery[R, E, B]
  )(implicit bf: BuildFrom[Collection[A], B, Collection[B]], trace: ZTraceElement): ZQuery[R, E, Collection[B]] =
    if (as.isEmpty) ZQuery.succeed(bf.newBuilder(as).result())
    else {
      val iterator                                         = as.iterator
      var builder: ZQuery[R, E, Builder[B, Collection[B]]] = null
      while (iterator.hasNext) {
        val a = iterator.next()
        if (builder eq null) builder = f(a).map(bf.newBuilder(as) += _)
        else builder = builder.zipWith(f(a))(_ += _)
      }
      builder.map(_.result())
    }

  /**
   * Applies the function `f` to each element of the `Set[A]` and
   * returns the results in a new `Set[B]`.
   *
   * For a parallel version of this method, see `foreachPar`.
   * If you do not need the results, see `foreach_` for a more efficient implementation.
   */
  final def foreach[R, E, A, B](in: Set[A])(f: A => ZQuery[R, E, B])(implicit
    trace: ZTraceElement
  ): ZQuery[R, E, Set[B]] =
    foreach[R, E, A, B, Iterable](in)(f).map(_.toSet)

  /**
   * Applies the function `f` to each element of the `Array[A]` and
   * returns the results in a new `Array[B]`.
   *
   * For a parallel version of this method, see `foreachPar`.
   * If you do not need the results, see `foreach_` for a more efficient implementation.
   */
  final def foreach[R, E, A, B: ClassTag](in: Array[A])(f: A => ZQuery[R, E, B])(implicit
    trace: ZTraceElement
  ): ZQuery[R, E, Array[B]] =
    foreach[R, E, A, B, Iterable](in)(f).map(_.toArray)

  /**
   * Applies the function `f` to each element of the `Map[Key, Value]` and
   * returns the results in a new `Map[Key2, Value2]`.
   *
   * For a parallel version of this method, see `foreachPar`. If you do not
   * need the results, see `foreach_` for a more efficient implementation.
   */
  def foreach[R, E, Key, Key2, Value, Value2](
    map: Map[Key, Value]
  )(f: (Key, Value) => ZQuery[R, E, (Key2, Value2)])(implicit trace: ZTraceElement): ZQuery[R, E, Map[Key2, Value2]] =
    foreach[R, E, (Key, Value), (Key2, Value2), Iterable](map)(f.tupled).map(_.toMap)

  /**
   * Applies the function `f` if the argument is non-empty and
   * returns the results in a new `Option[B]`.
   */
  final def foreach[R, E, A, B](in: Option[A])(f: A => ZQuery[R, E, B])(implicit
    trace: ZTraceElement
  ): ZQuery[R, E, Option[B]] =
    in.fold[ZQuery[R, E, Option[B]]](none)(f(_).map(Some(_)))

  /**
   * Applies the function `f` to each element of the `NonEmptyChunk[A]` and
   * returns the results in a new `NonEmptyChunk[B]`.
   *
   * For a parallel version of this method, see `foreachPar`.
   * If you do not need the results, see `foreach_` for a more efficient implementation.
   */
  final def foreach[R, E, A, B](in: NonEmptyChunk[A])(f: A => ZQuery[R, E, B])(implicit
    trace: ZTraceElement
  ): ZQuery[R, E, NonEmptyChunk[B]] =
    foreach[R, E, A, B, Chunk](in)(f).map(NonEmptyChunk.nonEmpty)

  /**
   * Performs a query for each element in a collection, batching requests to
   * data sources and collecting the results into a query returning a
   * collection of their results.
   */
  def foreachBatched[R, E, A, B, Collection[+Element] <: Iterable[Element]](
    as: Collection[A]
  )(
    f: A => ZQuery[R, E, B]
  )(implicit bf: BuildFrom[Collection[A], B, Collection[B]], trace: ZTraceElement): ZQuery[R, E, Collection[B]] =
    if (as.isEmpty) ZQuery.succeed(bf.newBuilder(as).result())
    else {
      val iterator                                         = as.iterator
      var builder: ZQuery[R, E, Builder[B, Collection[B]]] = null
      while (iterator.hasNext) {
        val a = iterator.next()
        if (builder eq null) builder = f(a).map(bf.newBuilder(as) += _)
        else builder = builder.zipWithBatched(f(a))(_ += _)
      }
      builder.map(_.result())
    }

  final def foreachBatched[R, E, A, B](as: Set[A])(fn: A => ZQuery[R, E, B])(implicit
    trace: ZTraceElement
  ): ZQuery[R, E, Set[B]] =
    foreachBatched[R, E, A, B, Iterable](as)(fn).map(_.toSet)

  /**
   * Performs a query for each element in an Array, batching requests to
   * data sources and collecting the results into a query returning a
   * collection of their results.
   *
   * For a sequential version of this method, see `foreach`.
   */
  final def foreachBatched[R, E, A, B: ClassTag](as: Array[A])(f: A => ZQuery[R, E, B])(implicit
    trace: ZTraceElement
  ): ZQuery[R, E, Array[B]] =
    foreachBatched[R, E, A, B, Iterable](as)(f).map(_.toArray)

  /**
   * Performs a query for each element in a Map, batching requests to
   * data sources and collecting the results into a query returning a
   * collection of their results.
   *
   * For a sequential version of this method, see `foreach`.
   */
  def foreachBatched[R, E, Key, Key2, Value, Value2](
    map: Map[Key, Value]
  )(f: (Key, Value) => ZQuery[R, E, (Key2, Value2)])(implicit trace: ZTraceElement): ZQuery[R, E, Map[Key2, Value2]] =
    foreachBatched[R, E, (Key, Value), (Key2, Value2), Iterable](map)(f.tupled).map(_.toMap)

  /**
   * Performs a query for each element in a NonEmptyChunk, batching requests to
   * data sources and collecting the results into a query returning a
   * collection of their results.
   *
   * For a sequential version of this method, see `foreach`.
   */
  final def foreachBatched[R, E, A, B](as: NonEmptyChunk[A])(f: A => ZQuery[R, E, B])(implicit
    trace: ZTraceElement
  ): ZQuery[R, E, NonEmptyChunk[B]] =
    foreachBatched[R, E, A, B, Chunk](as)(f).map(NonEmptyChunk.nonEmpty)

  /**
   * Performs a query for each element in a collection, collecting the results
   * into a query returning a collection of their results. Requests will be
   * executed in parallel and will be batched.
   */
  def foreachPar[R, E, A, B, Collection[+Element] <: Iterable[Element]](
    as: Collection[A]
  )(
    f: A => ZQuery[R, E, B]
  )(implicit bf: BuildFrom[Collection[A], B, Collection[B]], trace: ZTraceElement): ZQuery[R, E, Collection[B]] =
    if (as.isEmpty) ZQuery.succeed(bf.newBuilder(as).result())
    else {
      val iterator                                         = as.iterator
      var builder: ZQuery[R, E, Builder[B, Collection[B]]] = null
      while (iterator.hasNext) {
        val a = iterator.next()
        if (builder eq null) builder = f(a).map(bf.newBuilder(as) += _)
        else builder = builder.zipWithPar(f(a))(_ += _)
      }
      builder.map(_.result())
    }

  /**
   * Performs a query for each element in a Set, collecting the results
   * into a query returning a collection of their results. Requests will be
   * executed in parallel and will be batched.
   */
  final def foreachPar[R, E, A, B](as: Set[A])(fn: A => ZQuery[R, E, B])(implicit
    trace: ZTraceElement
  ): ZQuery[R, E, Set[B]] =
    foreachPar[R, E, A, B, Iterable](as)(fn).map(_.toSet)

  /**
   * Performs a query for each element in an Array, collecting the results
   * into a query returning a collection of their results. Requests will be
   * executed in parallel and will be batched.
   *
   * For a sequential version of this method, see `foreach`.
   */
  final def foreachPar[R, E, A, B: ClassTag](as: Array[A])(f: A => ZQuery[R, E, B])(implicit
    trace: ZTraceElement
  ): ZQuery[R, E, Array[B]] =
    foreachPar[R, E, A, B, Iterable](as)(f).map(_.toArray)

  /**
   * Performs a query for each element in a Map, collecting the results
   * into a query returning a collection of their results. Requests will be
   * executed in parallel and will be batched.
   *
   * For a sequential version of this method, see `foreach`.
   */
  def foreachPar[R, E, Key, Key2, Value, Value2](
    map: Map[Key, Value]
  )(f: (Key, Value) => ZQuery[R, E, (Key2, Value2)])(implicit trace: ZTraceElement): ZQuery[R, E, Map[Key2, Value2]] =
    foreachPar[R, E, (Key, Value), (Key2, Value2), Iterable](map)(f.tupled).map(_.toMap)

  /**
   * Performs a query for each element in a NonEmptyChunk, collecting the results
   * into a query returning a collection of their results. Requests will be
   * executed in parallel and will be batched.
   *
   * For a sequential version of this method, see `foreach`.
   */
  final def foreachPar[R, E, A, B](as: NonEmptyChunk[A])(fn: A => ZQuery[R, E, B])(implicit
    trace: ZTraceElement
  ): ZQuery[R, E, NonEmptyChunk[B]] =
    foreachPar[R, E, A, B, Chunk](as)(fn).map(NonEmptyChunk.nonEmpty)

  /**
   * Constructs a query from an effect.
   */
  @deprecated("use fromZIO", "0.3.0")
  def fromEffect[R, E, A](effect: => ZIO[R, E, A])(implicit trace: ZTraceElement): ZQuery[R, E, A] =
    fromZIO(effect)

  /**
   * Constructs a query from an either
   */
  def fromEither[E, A](either: => Either[E, A])(implicit trace: ZTraceElement): ZQuery[Any, E, A] =
    ZQuery.succeed(either).flatMap(_.fold[ZQuery[Any, E, A]](ZQuery.fail(_), ZQuery.succeedNow))

  /**
   * Constructs a query from an option
   */
  def fromOption[A](option: => Option[A])(implicit trace: ZTraceElement): ZQuery[Any, Option[Nothing], A] =
    ZQuery.succeed(option).flatMap(_.fold[ZQuery[Any, Option[Nothing], A]](ZQuery.fail(None))(ZQuery.succeedNow))

  /**
   * Constructs a query from a request and a data source. Queries will die with
   * a `QueryFailure` when run if the data source does not provide results for
   * all requests received. Queries must be constructed with `fromRequest` or
   * one of its variants for optimizations to be applied.
   */
  def fromRequest[R, E, A, B](
    request0: => A
  )(dataSource0: => DataSource[R, A])(implicit ev: A <:< Request[E, B], trace: ZTraceElement): ZQuery[R, E, B] =
    ZQuery {
      ZIO.suspendSucceed {
        val request    = request0
        val dataSource = dataSource0
        ZQuery.cachingEnabled.get.flatMap { cachingEnabled =>
          if (cachingEnabled) {
            ZQuery.currentCache.get.flatMap { cache =>
              cache.lookup(request).flatMap {
                case Left(ref) =>
                  UIO.succeedNow(
                    Result.blocked(
                      BlockedRequests.single(dataSource, BlockedRequest(request, ref)),
                      Continue(request, dataSource, ref)
                    )
                  )
                case Right(ref) =>
                  ref.get.map {
                    case None    => Result.blocked(BlockedRequests.empty, Continue(request, dataSource, ref))
                    case Some(b) => Result.fromEither(b)
                  }
              }
            }
          } else {
            Ref.make(Option.empty[Either[E, B]]).map { ref =>
              Result.blocked(
                BlockedRequests.single(dataSource, BlockedRequest(request, ref)),
                Continue(request, dataSource, ref)
              )
            }
          }
        }
      }
    }

  /**
   * Constructs a query from a request and a data source but does not apply
   * caching to the query.
   */
  def fromRequestUncached[R, E, A, B](
    request: => A
  )(dataSource: => DataSource[R, A])(implicit ev: A <:< Request[E, B], trace: ZTraceElement): ZQuery[R, E, B] =
    fromRequest(request)(dataSource).uncached

  /**
   * Constructs a query from an effect.
   */
  def fromZIO[R, E, A](effect: => ZIO[R, E, A])(implicit trace: ZTraceElement): ZQuery[R, E, A] =
    ZQuery(ZIO.suspendSucceed(effect).foldCause(Result.fail, Result.done))

  /**
   * Constructs a query that fails with the specified cause.
   */
  @deprecated("use failCause", "0.3.0")
  def halt[E](cause: => Cause[E])(implicit trace: ZTraceElement): ZQuery[Any, E, Nothing] =
    ZQuery(ZIO.succeed(Result.fail(cause)))

  /**
   * Constructs a query that never completes.
   */
  def never(implicit trace: ZTraceElement): ZQuery[Any, Nothing, Nothing] =
    ZQuery.fromZIO(ZIO.never)

  /**
   * Constructs a query that succeds with the empty value.
   */
  val none: ZQuery[Any, Nothing, Option[Nothing]] =
    succeedNow(None)

  /**
   * Performs a query for each element in a collection, collecting the results
   * into a collection of failed results and a collection of successful
   * results. Requests will be executed sequentially and will be pipelined.
   */
  @deprecated("use partitionQuery", "0.3.0")
  def partitionM[R, E, A, B](
    as: Iterable[A]
  )(
    f: A => ZQuery[R, E, B]
  )(implicit ev: CanFail[E], trace: ZTraceElement): ZQuery[R, Nothing, (Iterable[E], Iterable[B])] =
    partitionQuery(as)(f)

  /**
   * Performs a query for each element in a collection, collecting the results
   * into a collection of failed results and a collection of successful
   * results. Requests will be executed in parallel and will be batched.
   */
  @deprecated("use partitionQueryPar", "0.3.0")
  def partitionMPar[R, E, A, B](
    as: Iterable[A]
  )(
    f: A => ZQuery[R, E, B]
  )(implicit ev: CanFail[E], trace: ZTraceElement): ZQuery[R, Nothing, (Iterable[E], Iterable[B])] =
    partitionQueryPar(as)(f)

  /**
   * Performs a query for each element in a collection, collecting the results
   * into a collection of failed results and a collection of successful
   * results. Requests will be executed sequentially and will be pipelined.
   */
  def partitionQuery[R, E, A, B](
    as: Iterable[A]
  )(
    f: A => ZQuery[R, E, B]
  )(implicit ev: CanFail[E], trace: ZTraceElement): ZQuery[R, Nothing, (Iterable[E], Iterable[B])] =
    ZQuery.foreach(as)(f(_).either).map(partitionMap(_)(identity))

  /**
   * Performs a query for each element in a collection, collecting the results
   * into a collection of failed results and a collection of successful
   * results. Requests will be executed in parallel and will be batched.
   */
  def partitionQueryPar[R, E, A, B](
    as: Iterable[A]
  )(
    f: A => ZQuery[R, E, B]
  )(implicit ev: CanFail[E], trace: ZTraceElement): ZQuery[R, Nothing, (Iterable[E], Iterable[B])] =
    ZQuery.foreachPar(as)(f(_).either).map(partitionMap(_)(identity))

  /**
   * Accesses the whole environment of the query.
   */
  def service[R: Tag: IsNotIntersection](implicit trace: ZTraceElement): ZQuery[R, Nothing, R] =
    ZQuery.fromZIO(ZIO.service)

  /**
   * Accesses the environment of the effect.
   * {{{
   * val portNumber = effect.access(_.config.portNumber)
   * }}}
   */
  final def serviceWith[R]: ServiceWithPartiallyApplied[R] =
    new ServiceWithPartiallyApplied[R]

  /**
   * Effectfully accesses the environment of the effect.
   */
  final def serviceWithQuery[R]: ServiceWithQueryPartiallyApplied[R] =
    new ServiceWithQueryPartiallyApplied[R]

  /**
   * Effectfully accesses the environment of the effect.
   */
  final def serviceWithZIO[R]: ServiceWithZIOPartiallyApplied[R] =
    new ServiceWithZIOPartiallyApplied[R]

  /**
   * Constructs a query that succeeds with the optional value.
   */
  def some[A](a: => A)(implicit trace: ZTraceElement): ZQuery[Any, Nothing, Option[A]] =
    succeed(Some(a))

  /**
   *  Constructs a query that succeeds with the specified value.
   */
  def succeed[A](value: => A)(implicit trace: ZTraceElement): ZQuery[Any, Nothing, A] =
    ZQuery(ZIO.succeed(Result.done(value)))

  /**
   * Returns a lazily constructed query.
   */
  def suspend[R, E, A](query: => ZQuery[R, E, A])(implicit trace: ZTraceElement): ZQuery[R, E, A] =
    ZQuery.unit.flatMap(_ => query)

  /**
   * The query that succeeds with the unit value.
   */
  val unit: ZQuery[Any, Nothing, Unit] =
    ZQuery.succeedNow(())

  /**
   * The inverse operation [[ZQuery.sandbox]]
   *
   * Terminates with exceptions on the `Left` side of the `Either` error, if it
   * exists. Otherwise extracts the contained `IO[E, A]`
   */
  def unsandbox[R, E, A](v: => ZQuery[R, Cause[E], A])(implicit trace: ZTraceElement): ZQuery[R, E, A] =
    ZQuery.suspend(v).mapErrorCause(_.flatten)

  /**
   * Unwraps a query that is produced by an effect.
   */
  def unwrap[R, E, A](zio: => ZIO[R, E, ZQuery[R, E, A]])(implicit trace: ZTraceElement): ZQuery[R, E, A] =
    ZQuery.fromZIO(zio).flatten

  final class EnvironmentWithPartiallyApplied[R](private val dummy: Boolean = true) extends AnyVal {
    def apply[A](f: ZEnvironment[R] => A)(implicit trace: ZTraceElement): ZQuery[R, Nothing, A] =
      environment[R].map(f)
  }

  final class EnvironmentWithQueryPartiallyApplied[R](private val dummy: Boolean = true) extends AnyVal {
    def apply[E, A](f: ZEnvironment[R] => ZQuery[R, E, A])(implicit trace: ZTraceElement): ZQuery[R, E, A] =
      environment[R].flatMap(f)
  }

  final class EnvironmentWithZIOPartiallyApplied[R](private val dummy: Boolean = true) extends AnyVal {
    def apply[E, A](f: ZEnvironment[R] => ZIO[R, E, A])(implicit trace: ZTraceElement): ZQuery[R, E, A] =
      environment[R].mapZIO(f)
  }

  final class ProvideSomeLayer[R0, -R, +E, +A](private val self: ZQuery[R, E, A]) extends AnyVal {
    def apply[E1 >: E, R1](
      layer: => Described[ZLayer[R0, E1, R1]]
    )(implicit ev1: R0 with R1 <:< R, ev2: NeedsEnv[R], tag: Tag[R1], trace: ZTraceElement): ZQuery[R0, E1, A] =
      self
        .asInstanceOf[ZQuery[R0 with R1, E, A]]
        .provideLayer(Described(ZLayer.environment[R0] ++ layer.value, layer.description))
  }

  final class TimeoutTo[-R, +E, +A, +B](self: ZQuery[R, E, A], b: () => B) {
    def apply[B1 >: B](
      f: A => B1
    )(duration: => Duration)(implicit trace: ZTraceElement): ZQuery[R with Clock, E, B1] =
      ZQuery.environment[Clock].flatMap { clock =>
        def race(
          query: ZQuery[R, E, B1],
          fiber: Fiber[Nothing, B1]
        ): ZQuery[R, E, B1] =
          ZQuery {
            query.step.raceWith[R, Nothing, Nothing, B1, Result[R, E, B1]](fiber.join)(
              (leftExit, rightFiber) =>
                leftExit.foldZIO(
                  cause => rightFiber.interrupt *> ZIO.succeedNow(Result.fail(cause)),
                  result =>
                    result match {
                      case Result.Blocked(blockedRequests, continue) =>
                        continue match {
                          case Continue.Effect(query) =>
                            ZIO.succeedNow(Result.blocked(blockedRequests, Continue.effect(race(query, fiber))))
                          case Continue.Get(io) =>
                            ZIO.succeedNow(
                              Result.blocked(blockedRequests, Continue.effect(race(ZQuery.fromZIO(io), fiber)))
                            )
                        }
                      case Result.Done(value) => rightFiber.interrupt *> ZIO.succeedNow(Result.done(value))
                      case Result.Fail(cause) => rightFiber.interrupt *> ZIO.succeedNow(Result.fail(cause))
                    }
                ),
              (rightExit, leftFiber) => leftFiber.interrupt *> ZIO.succeedNow(Result.fromExit(rightExit))
            )
          }

        ZQuery.fromZIO(clock.get.sleep(duration).interruptible.as(b()).fork).flatMap(fiber => race(self.map(f), fiber))
      }
  }

  final class ServiceWithPartiallyApplied[R](private val dummy: Boolean = true) extends AnyVal {
    def apply[A](
      f: R => A
    )(implicit ev: IsNotIntersection[R], tag: Tag[R], trace: ZTraceElement): ZQuery[R, Nothing, A] =
      service[R].map(f)
  }

  final class ServiceWithQueryPartiallyApplied[R](private val dummy: Boolean = true) extends AnyVal {
    def apply[E, A](
      f: R => ZQuery[R, E, A]
    )(implicit ev: IsNotIntersection[R], tag: Tag[R], race: ZTraceElement): ZQuery[R, E, A] =
      service[R].flatMap(f)
  }

  final class ServiceWithZIOPartiallyApplied[R](private val dummy: Boolean = true) extends AnyVal {
    def apply[E, A](
      f: R => ZIO[R, E, A]
    )(implicit ev: IsNotIntersection[R], tag: Tag[R], trace: ZTraceElement): ZQuery[R, E, A] =
      service[R].mapZIO(f)
  }

  /**
   * Constructs a query from an effect that returns a result.
   */
  private def apply[R, E, A](step: ZIO[R, Nothing, Result[R, E, A]]): ZQuery[R, E, A] =
    new ZQuery(step)

  /**
   * Partitions the elements of a collection using the specified function.
   */
  private def partitionMap[A, B, C](as: Iterable[A])(f: A => Either[B, C]): (Iterable[B], Iterable[C]) = {
    val bs = ChunkBuilder.make[B]()
    val cs = ChunkBuilder.make[C]()
    as.foreach { a =>
      f(a) match {
        case Left(b)  => bs += b
        case Right(c) => cs += c
      }
    }
    (bs.result(), cs.result())
  }

  /**
   * Constructs a query that succeeds with the specified value.
   */
  private def succeedNow[A](value: A): ZQuery[Any, Nothing, A] =
    ZQuery(ZIO.succeedNow(Result.done(value)))

  private[query] val cachingEnabled: FiberRef[Boolean] =
    FiberRef.unsafeMake(true)

  private[query] val currentCache: FiberRef[Cache] =
    FiberRef.unsafeMake(Cache.unsafeMake())
}<|MERGE_RESOLUTION|>--- conflicted
+++ resolved
@@ -536,13 +536,8 @@
    *
    * Inverse of [[ZQuery.unoption]]
    */
-<<<<<<< HEAD
   def some[B](implicit ev: A IsSubtypeOfOutput Option[B], trace: ZTraceElement): ZQuery[R, Option[E], B] =
     self.foldQuery[R, Option[E], B](
-=======
-  final def some[B](implicit ev: A <:< Option[B]): ZQuery[R, Option[E], B] =
-    self.foldM[R, Option[E], B](
->>>>>>> 93ffd40c
       e => ZQuery.fail(Some(e)),
       ev(_) match {
         case Some(b) => ZQuery.succeed(b)
@@ -553,15 +548,24 @@
   /**
    * Extracts the optional value or succeeds with the given 'default' value.
    */
-  final def someOrElse[B](default: => B)(implicit ev: A <:< Option[B]): ZQuery[R, E, B] =
+  def someOrElse[B](default: => B)(implicit ev: A <:< Option[B], trace: ZTraceElement): ZQuery[R, E, B] =
     self.map(_.getOrElse(default))
 
   /**
    * Extracts the optional value or executes the given 'default' query.
    */
+  @deprecated("use someOrElseZIO", "0.3.0")
   final def someOrElseM[B, R1 <: R, E1 >: E](
     default: ZQuery[R1, E1, B]
-  )(implicit ev: A <:< Option[B]): ZQuery[R1, E1, B] =
+  )(implicit ev: A <:< Option[B], trace: ZTraceElement): ZQuery[R1, E1, B] =
+    someOrElseZIO(default)
+
+  /**
+   * Extracts the optional value or executes the given 'default' query.
+   */
+  final def someOrElseZIO[B, R1 <: R, E1 >: E](
+    default: ZQuery[R1, E1, B]
+  )(implicit ev: A <:< Option[B], trace: ZTraceElement): ZQuery[R1, E1, B] =
     self.flatMap(ev(_) match {
       case Some(value) => ZQuery.succeed(value)
       case None        => default
@@ -910,7 +914,7 @@
    * their results. Requests will be executed sequentially and will be
    * pipelined.
    */
-  def collectAll[R, E, A](as: Set[ZQuery[R, E, A]]): ZQuery[R, E, Set[A]] =
+  def collectAll[R, E, A](as: Set[ZQuery[R, E, A]])(implicit trace: ZTraceElement): ZQuery[R, E, Set[A]] =
     foreach(as)(identity)
 
   /**
@@ -918,7 +922,7 @@
    * their results. Requests will be executed sequentially and will be
    * pipelined.
    */
-  def collectAll[R, E, A: ClassTag](as: Array[ZQuery[R, E, A]]): ZQuery[R, E, Array[A]] =
+  def collectAll[R, E, A: ClassTag](as: Array[ZQuery[R, E, A]])(implicit trace: ZTraceElement): ZQuery[R, E, Array[A]] =
     foreach(as)(identity)
 
   /**
@@ -926,7 +930,7 @@
    * their results. Requests will be executed sequentially and will be
    * pipelined.
    */
-  def collectAll[R, E, A](as: Option[ZQuery[R, E, A]]): ZQuery[R, E, Option[A]] =
+  def collectAll[R, E, A](as: Option[ZQuery[R, E, A]])(implicit trace: ZTraceElement): ZQuery[R, E, Option[A]] =
     foreach(as)(identity)
 
   /**
@@ -934,7 +938,9 @@
    * their results. Requests will be executed sequentially and will be
    * pipelined.
    */
-  def collectAll[R, E, A](as: NonEmptyChunk[ZQuery[R, E, A]]): ZQuery[R, E, NonEmptyChunk[A]] =
+  def collectAll[R, E, A](as: NonEmptyChunk[ZQuery[R, E, A]])(implicit
+    trace: ZTraceElement
+  ): ZQuery[R, E, NonEmptyChunk[A]] =
     foreach(as)(identity)
 
   /**
@@ -953,21 +959,25 @@
    * Collects a collection of queries into a query returning a collection of
    * their results, batching requests to data sources.
    */
-  def collectAllBatched[R, E, A](as: Set[ZQuery[R, E, A]]): ZQuery[R, E, Set[A]] =
+  def collectAllBatched[R, E, A](as: Set[ZQuery[R, E, A]])(implicit trace: ZTraceElement): ZQuery[R, E, Set[A]] =
     foreachBatched(as)(identity)
 
   /**
    * Collects a collection of queries into a query returning a collection of
    * their results, batching requests to data sources.
    */
-  def collectAllBatched[R, E, A: ClassTag](as: Array[ZQuery[R, E, A]]): ZQuery[R, E, Array[A]] =
+  def collectAllBatched[R, E, A: ClassTag](as: Array[ZQuery[R, E, A]])(implicit
+    trace: ZTraceElement
+  ): ZQuery[R, E, Array[A]] =
     foreachBatched(as)(identity)
 
   /**
    * Collects a collection of queries into a query returning a collection of
    * their results, batching requests to data sources.
    */
-  def collectAllBatched[R, E, A](as: NonEmptyChunk[ZQuery[R, E, A]]): ZQuery[R, E, NonEmptyChunk[A]] =
+  def collectAllBatched[R, E, A](as: NonEmptyChunk[ZQuery[R, E, A]])(implicit
+    trace: ZTraceElement
+  ): ZQuery[R, E, NonEmptyChunk[A]] =
     foreachBatched(as)(identity)
 
   /**
@@ -986,21 +996,25 @@
    * Collects a collection of queries into a query returning a collection of
    * their results. Requests will be executed in parallel and will be batched.
    */
-  def collectAllPar[R, E, A](as: Set[ZQuery[R, E, A]]): ZQuery[R, E, Set[A]] =
+  def collectAllPar[R, E, A](as: Set[ZQuery[R, E, A]])(implicit trace: ZTraceElement): ZQuery[R, E, Set[A]] =
     foreachPar(as)(identity)
 
   /**
    * Collects a collection of queries into a query returning a collection of
    * their results. Requests will be executed in parallel and will be batched.
    */
-  def collectAllPar[R, E, A: ClassTag](as: Array[ZQuery[R, E, A]]): ZQuery[R, E, Array[A]] =
+  def collectAllPar[R, E, A: ClassTag](as: Array[ZQuery[R, E, A]])(implicit
+    trace: ZTraceElement
+  ): ZQuery[R, E, Array[A]] =
     foreachPar(as)(identity)
 
   /**
    * Collects a collection of queries into a query returning a collection of
    * their results. Requests will be executed in parallel and will be batched.
    */
-  def collectAllPar[R, E, A](as: NonEmptyChunk[ZQuery[R, E, A]]): ZQuery[R, E, NonEmptyChunk[A]] =
+  def collectAllPar[R, E, A](as: NonEmptyChunk[ZQuery[R, E, A]])(implicit
+    trace: ZTraceElement
+  ): ZQuery[R, E, NonEmptyChunk[A]] =
     foreachPar(as)(identity)
 
   /**
